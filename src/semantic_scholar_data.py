from collections import defaultdict
import glob
import gzip
import json
import os
import numpy as np
import pandas as pd
from tqdm import tqdm
from sklearn.model_selection import train_test_split
from joblib import Parallel, delayed
import copy

from util import authors_path, data_dir, kaggle_data_path, papers_path, tmp_data_dir


def multi_file_query(
    files_path: str,
    processing_func: callable,
    n_jobs: int,
    *args,
    **kwargs
):
    """
This is a utility function facilitating parallel load and processing of data from disk. All files 
in `files_path` are processed by applying `processing_func` on them. The number of files processed
in parallel is given by `n_jobs`. *args and **kwargs are passed to `processing_func`

Arguments:
    files_path: the path to the list of files to load and process. We run glob(files_path) to get the list
        of files
    processing_func: the function used to process the chunk files
    n_jobs: how many processes to run in parallel
    *args: passed to processing_func
    **kwargs: passed to processing_func

Returns:
    a list containing the outputs of processing_func
"""
    files = glob.glob(files_path)
    return Parallel(n_jobs=n_jobs)(delayed(processing_func)(f, *args, **kwargs) for f in tqdm(files, f"n_jobs={n_jobs}"))


def _parse_s2fieldsofstudy(fieldsofstudy_list: list):
    if fieldsofstudy_list is None:
        return []
    return list(set([fieldsofstudy["category"] for fieldsofstudy in fieldsofstudy_list if fieldsofstudy["category"] is not None]))


def _process_paper_data(j: dict, allow_none_year: bool):
    """
Process SemS data of a single paper from the `papers` table
"""
    if not allow_none_year and j["year"] is None:
        return None
    return {
        "authors": list(set([int(tmp["authorId"]) for tmp in j["authors"] if tmp["authorId"] is not None])),
        "s2fieldsofstudy": _parse_s2fieldsofstudy(j["s2fieldsofstudy"]),
        **{k: j[k] for k in ["title", "year", "referencecount", "publicationdate"]}
    }


def _process_papers_inner(path: str, ids: list, id_type: str):
    """
A helper function to process a single SemS papers chunk file. Should only be called through process_papers. Go
over all papers in the file and returns the info of all papers with id in `ids`

Arguments:
    path: the file to load and process
    ids: a list of strings/integers specifying which papers to load
    id_type: either CorpusId or ArXiv
"""
    assert id_type in ["CorpusId", "ArXiv"]
    # _load_papers_inner could be called in parallel so it's important to copy the inputs to avoid locks
    ids = set([str(id) for id in ids])
    id_type = copy.deepcopy(id_type)
    papers = {}
    with gzip.open(path, "rt", encoding="UTF-8") as fin:
        for l in fin:
            j = json.loads(l)
            if j["externalids"][id_type] not in ids:
                # If the paper id is not in the set of required ids - ignore the paper
                continue
            processed_paper = _process_paper_data(j, allow_none_year=False)
            if processed_paper is None:
                continue
            if id_type == "ArXiv":
                # Add arxiv_id if the paper is from Arxiv
                processed_paper["arxiv_id"] = j["externalids"]["ArXiv"]
            papers[j["corpusid"]] = processed_paper
    return papers


def process_papers(config: dict):
    """
Query the `papers` table for the info of all papers that were selected from Arxiv Kaggle dataset. Apart
from getting their general info this function provide us with the corpus ids for these papers
"""
    print("\nLoading papers info from Semantic Scholar")

    output_path = os.path.join(tmp_data_dir(config), "paper_info.json")
    if os.path.exists(output_path):
        print(f"{output_path} exists - Skipping")
        return
    
    kaggle_data = pd.read_parquet(kaggle_data_path(config))
    dict_list = multi_file_query(
        os.path.join(config["data"]["semantic_scholar_path"], "papers", "*.gz"),
        _process_papers_inner,
        config["data"]["n_jobs"],
        ids=kaggle_data["id"],
        id_type="ArXiv"
    )

    # multi_file_query returns a list of dicts. Merge it to a single dict
    papers = {}
    for d in tqdm(dict_list, "merging files"):
        papers.update(d)

    print(f"Saving to {output_path}")
    with open(output_path, 'w') as f:
        json.dump(papers, f, indent=4)

def _process_embedding_papers_inner(path: str, ids: list):
    """
A helper function to process a single SemS papers chunk file. Should only be called through process_papers. Go
over all papers in the file and returns the info of all papers with id in `ids`

Arguments:
    path: the file to load and process
    ids: a list of strings/integers specifying which papers to load
    id_type: either CorpusId or ArXiv
"""
    # _load_papers_inner could be called in parallel so it's important to copy the inputs to avoid locks
    ids = set(ids)
    paper_embeddings = {}
    with gzip.open(path, "rt", encoding="UTF-8") as fin:
        for l in fin:
            j = json.loads(l)
            if j["corpusid"] not in ids:
                # If the paper id is not in the set of required ids - ignore the paper
                continue
            paper_embeddings[j["corpusid"]] = j["vector"]
            print(paper_embeddings)
    return paper_embeddings

def process_embedding(config: dict):
    """
Using the list of corpus ids of the Arxiv papers we query the `embedding` table to get spector2 embedding for each paper. 
This includes all papers, disregarding publication year
"""
    print("\nLoading embedding info from Semantic Scholar")

    embedding_papers_path = os.path.join(tmp_data_dir(config), "papers_embedding.json")
    if os.path.exists(embedding_papers_path):
        print(f"{embedding_papers_path} exists - Skipping")
        return
    
    paper_info = json.load(open(os.path.join(tmp_data_dir(config), "paper_info.json")))
    # corpus ids for arxiv papers
    arxiv_papers = [int(id) for id in paper_info.keys()]

    res = multi_file_query(
        os.path.join(config["data"]["semantic_scholar_path"], "embeddings-specter_v2", "*.gz"),
        _process_embedding_papers_inner,
        config["data"]["n_jobs"],
        ids=arxiv_papers
    )

    print(res)

    # multi_file_query returns a list of dicts. Merge it to a single dict. Note that a single paper can have citations in multiple
    # res files so the dictionaries needs to be "deep" merged
    embedding_papers = {}
    for d in tqdm(res, "merging embedding files"):
        embedding_papers.update(d)

    print(f"Saving to {embedding_papers_path}")
    with open(embedding_papers_path, 'w') as f:
        json.dump(embedding_papers, f, indent=4)



def _process_references_inner(path: str, citing_ids: list):
    """
A helper function to process a single SemS citations chunk file. Should only be called through process_references
return a list of pairs <cited id, citing id>. Citing id is in the set of `citing_ids`

Arguments:
    path: the file to load and process
    citing_ids: a list paper corpus ids
"""
    # _process_references_inner could be called in parallel so it's important to copy the ids list to avoid locks
    citing_ids = set([int(id) for id in citing_ids])
    cited_citing_pairs = []
    with gzip.open(path, "rt", encoding="UTF-8") as fin:
        for l in fin:
            j = json.loads(l)
            if j["citingcorpusid"] is None or j["citedcorpusid"] is None:
                continue
            if j["citingcorpusid"] in citing_ids:
                cited_citing_pairs.append((int(j["citedcorpusid"]), int(j["citingcorpusid"])))
    return cited_citing_pairs

def process_references(config: dict):
    """
    Using the list of corpus ids all the unified papers (author and Arxiv) we query the `citations` table to get corpus ids for all
    referenced papers. This includes all referenced papers, disregarding publication year.
    Once the unified papers are updated with references, the file saving unified papers without references is removed.
    """
    print("\nLoading Reference info from Semantic Scholar for all unified papers")

    output_path = papers_path(config)
    if os.path.exists(output_path):
        print(f"All Papers with references exists at {output_path} - Skipping")
        return
    
    # load the unified papers - the papers are still missing their references
    unified_papers_path = os.path.join(tmp_data_dir(config), "unified_papers_no_refs.json")
    unified_papers = json.load(open(unified_papers_path))
    
    paper_ids = [int(id) for id in unified_papers.keys()]

    res = multi_file_query(
        os.path.join(config["data"]["semantic_scholar_path"], "citations", "*.gz"),
        _process_references_inner,
        config["data"]["n_jobs"],
        citing_ids=paper_ids
    )

    # multi_file_query returns a list of dicts. Merge it to a single dict. Note that a single paper can have references in multiple
    # res files so the dictionaries needs to be "deep" merged
    for cited_citing_pairs in tqdm(res, "merging files"):
        for cited, citing in cited_citing_pairs:
            # add references to the unified papers
            if 'references' not in unified_papers[str(citing)]:
                unified_papers[str(citing)]["references"] = [cited]
            else:
                unified_papers[str(citing)]["references"].append(cited)

    print(f"Saving to {output_path}")
    with open(output_path, 'w') as f:
        json.dump(unified_papers, f, indent=4)

    # NOTE: Is this a good idea to remove? It seems redundant to keep the unified papers without references
    os.remove(unified_papers_path)


def _process_citations_inner(path: str, cited_ids: list):
    """
A helper function to process a single SemS citations chunk file. Should only be called through process_citations
return a list of pairs <cited id, citing id>. Cited id is in the set of `cited_ids`

Arguments:
    path: the file to load and process
    cited_ids: a list paper corpus ids
"""
    # _process_citations_inner could be called in parallel so it's important to copy the ids list to avoid locks
    cited_ids = set([int(id) for id in cited_ids])
    cited_citing_pairs = []
    with gzip.open(path, "rt", encoding="UTF-8") as fin:
        for l in fin:
            j = json.loads(l)
            if j["citingcorpusid"] is None or j["citedcorpusid"] is None:
                continue
            if j["citedcorpusid"] in cited_ids:
                cited_citing_pairs.append((int(j["citedcorpusid"]), int(j["citingcorpusid"])))
    return cited_citing_pairs


def process_citations(config: dict):
    """
Using the list of corpus ids of the Arxiv papers we query the `citations` table to get corpus ids for all
citing papers. This includes all citing papers, disregarding publication year
"""
    print("\nLoading citation info from Semantic Scholar")

    citing_papers_path = os.path.join(tmp_data_dir(config), "citing_papers.json")
    if os.path.exists(citing_papers_path):
        print(f"{citing_papers_path} exists - Skipping")
        return
    
    paper_info = json.load(open(os.path.join(tmp_data_dir(config), "paper_info.json")))
    # corpus ids for arxiv papers
    arxiv_papers = [int(id) for id in paper_info.keys()]

    res = multi_file_query(
        os.path.join(config["data"]["semantic_scholar_path"], "citations", "*.gz"),
        _process_citations_inner,
        config["data"]["n_jobs"],
        cited_ids=arxiv_papers
    )

    # multi_file_query returns a list of dicts. Merge it to a single dict. Note that a single paper can have citations in multiple
    # res files so the dictionaries needs to be "deep" merged
    citing_papers = defaultdict(lambda: [])
    for cited_citing_pairs in tqdm(res, "merging files"):
        for cited, citing in cited_citing_pairs:
            citing_papers[cited].append(citing)

    print(f"Saving to {citing_papers_path}")
    with open(citing_papers_path, 'w') as f:
        json.dump(citing_papers, f, indent=4)


def _process_citing_papers_inner(path: str, arxiv_papers: dict, citation_years: int):
    """
A helper function to process a single SemS papers chunk file. Should only be called through process_citing_papers.
Go over all papers in the `path` file. If the paper is a citing paper, and the publication year is in the 
`citation_years` years period following the arxiv paper publication (citing_paper_year < arxiv_paper_year + citation_years)
then load this paper and it's info into the dataset. If a paper cites several papers from Arxiv than it is included 
if it's valid for any of them
"""
    # paper_ids is a help dict with the goal of quickly checking if the paper is a citing paper and getting the 
    # publication year of all the arxiv paper cited
    paper_ids = {}
    for paper in arxiv_papers.values():
        arxiv_year = int(paper["year"])
        for id in paper["citing_papers"]:
            if id not in paper_ids:
                paper_ids[id] = []
            paper_ids[id].append(arxiv_year)

    papers = {}
    with gzip.open(path, "rt", encoding="UTF-8") as fin:
        for l in fin:
            j = json.loads(l)
            if j["corpusid"] not in paper_ids or j["year"] is None:
                # If the paper is not a citing paper - ignore it
                continue
            citing_paper_year = int(j["year"])
            # Go over all arxiv papers cited and check if the publication period is good
            # for any of them. If it is good for at least one, this is a valid citing paper
            is_citing = False
            for arxiv_paper_year in paper_ids[j["corpusid"]]:
                if citing_paper_year < arxiv_paper_year + citation_years:
                    is_citing = True
                    break
            if not is_citing:
                continue
            processed_paper = _process_paper_data(j, allow_none_year=False)
            if processed_paper is None:
                continue
            papers[j["corpusid"]] = processed_paper
    return papers


def process_citing_papers(config: dict):
    """
We are interested only in papers which cited Arxiv within `citation_years` of the Arxiv paper publication date.
This filtering is done here by quering the `papers` table along with loading the info for all valid citing papers.
If a paper cites several papers from Arxiv than it is included if it's valid for any of them
"""
    print("\nLoading citing papers info from Semantic Scholar")
    output_path = os.path.join(tmp_data_dir(config), "citing_paper_info.json")
    if os.path.exists(output_path):
        print(f"{output_path} exists - Skipping")
        return
    # Load the info of all arxiv papers into the arxiv_papers dict. Specifically we need the publication year and the list
    # of citing papers
    paper_info = json.load(open(os.path.join(tmp_data_dir(config), "paper_info.json")))
    citing_papers = json.load(open(os.path.join(tmp_data_dir(config), "citing_papers.json")))
    arxiv_papers = {}
    for paper_id, citing_ps in citing_papers.items():
        arxiv_papers[paper_id] = {
            "year": paper_info[paper_id]["year"],
            "citing_papers": citing_ps
        }

    dict_list = multi_file_query(
        os.path.join(config["data"]["semantic_scholar_path"], "papers", "*.gz"),
        _process_citing_papers_inner,
        config["data"]["n_jobs"],
        arxiv_papers=arxiv_papers,
        citation_years=config["data"]["citation_years"]
    )

    # multi_file_query returns a list of dicts. Merge it to a single dict
    arxiv_papers = {}
    for d in tqdm(dict_list, "merging files"):
        arxiv_papers.update(d)

    print(f"Saving to {output_path}")
    with open(output_path, 'w') as f:
        json.dump(arxiv_papers, f, indent=4)

<<<<<<< HEAD
def _process_embedding_papers_inner(path: str, cited_ids: list):
    """
A helper function to process a single SemS papers chunk file. Should only be called through process_papers. Go
over all papers in the file and returns the info of all papers with id in `ids`

Arguments:
    path: the file to load and process
    ids: a list of strings/integers specifying which papers to load
    id_type: either CorpusId or ArXiv
"""
    # _load_papers_inner could be called in parallel so it's important to copy the inputs to avoid locks
    ids = set([str(id) for id in cited_ids])
    ids = copy.deepcopy(ids)
    paper_embeddings = {}
    with gzip.open(path, "rt", encoding="UTF-8") as fin:
        for l in fin:
            j = json.loads(l)
            if j["corpusid"] not in ids:
                # If the paper id is not in the set of required ids - ignore the paper
                continue
            paper_embeddings[j["corpusid"]] = j["vector"]
    return paper_embeddings

def process_embedding(config: dict):
    """
Using the list of corpus ids of the Arxiv papers we query the `embedding` table to get spector2 embedding for each paper. 
This includes all papers, disregarding publication year
"""
    print("\nLoading embedding info from Semantic Scholar")

    embedding_papers_path = os.path.join(tmp_data_dir(config), "papers_embedding.json")
    if os.path.exists(embedding_papers_path):
        print(f"{embedding_papers_path} exists - Skipping")
        return
    
    paper_info = json.load(open(os.path.join(tmp_data_dir(config), "paper_info.json")))
    # corpus ids for arxiv papers
    arxiv_papers = [int(id) for id in paper_info.keys()]

    res = multi_file_query(
        os.path.join(config["data"]["semantic_scholar_path"], "embeddings-specter_v2", "*.gz"),
        _process_embedding_papers_inner,
        config["data"]["n_jobs"],
        cited_ids=arxiv_papers
    )

    # multi_file_query returns a list of dicts. Merge it to a single dict. Note that a single paper can have citations in multiple
    # res files so the dictionaries needs to be "deep" merged
    embedding_papers = {}
    for d in tqdm(res, "merging files"):
        embedding_papers.update(d)

    print(f"Saving to {embedding_papers_path}")
    with open(embedding_papers_path, 'w') as f:
        json.dump(embedding_papers, f, indent=4)



=======
>>>>>>> 5e94eff8
def _load_all_papers(config: dict):
    """
This is a utility function that loads all papers from the different queries before the `unify_papers` stage.
It should not be used after `unify_papers` was run
"""
    print("loading arxiv_papers")
    arxiv_papers = json.load(open(os.path.join(tmp_data_dir(config), "paper_info.json")))
    print("loading citing_papers")
    citing_papers = json.load(open(os.path.join(tmp_data_dir(config), "citing_papers.json")))
    print("loading citing_paper_info")
    citing_paper_info = json.load(open(os.path.join(tmp_data_dir(config), "citing_paper_info.json")))
    print("loading author_papers")
    author_papers = json.load(open(os.path.join(tmp_data_dir(config), "author_papers.json")))
    print("loading embeddings")
    embeddings = json.load(open(os.path.join(tmp_data_dir(config), "papers_embedding.json")))

    all_papers = {}
    print("merging citing_paper_info")
    all_papers.update(citing_paper_info)
    print("merging author_papers")
    all_papers.update(author_papers)
    print("merging embeddings")
    all_papers.update(embeddings)
    for paper_id, paper in tqdm(arxiv_papers.items(), "merging arxiv papers"):
        all_papers[paper_id] = paper

    return all_papers, citing_papers


def unify_papers(config: dict):
    """
This stage unifies all previous paper queries into a single table including all papers, citing papers ids and abstracts
"""
    print("\nUnifying paper data")
    output_path = os.path.join(tmp_data_dir(config), "unified_papers_no_refs.json")
    if os.path.exists(output_path):
        print(f"{output_path} exists - Skipping")
        return
    
    all_papers, citing_papers = _load_all_papers(config)
    abstracts = json.load(open(os.path.join(tmp_data_dir(config), "abstracts.json")))

    for paper_id, paper in tqdm(all_papers.items(), "adding citation data"):
        if str(paper_id) in abstracts:
            paper["abstract"] = abstracts[str(paper_id)]
        if "arxiv_id" not in paper:
            continue
        paper["citing_papers"] = list(set(citing_papers[paper_id])) if paper_id in citing_papers else []

    # Calculate some statistics
    cntrs = {
        "papers": 0,
        "non-arxiv papers": 0,
        "arxiv papers": 0,
        "papers with citing_papers" : 0,
        "papers with abstract" : 0
    }
    for paper in all_papers.values():
        cntrs["papers"] += 1
        cntrs["non-arxiv papers"] += "arxiv_id" not in paper
        cntrs["arxiv papers"] += "arxiv_id" in paper
        if "arxiv_id" in paper:
            cntrs[f"papers with citing_papers"] += len(paper["citing_papers"]) > 0
        cntrs[f"papers with abstract"] += "abstract" in paper
    print(json.dumps(cntrs, indent=4))

    print(f"Saving to {output_path}")
    with open(output_path, 'w') as f:
        json.dump(all_papers, f, indent=4)


def _process_authors_inner(path: str, author_ids: list):
    """
A helper function to process a single SemS papers chunk file. Should only be called through process_authors.
Go over all papers in the `path` file. If the paper was authored by one of the authors in author_ids, add this 
paper to the publication set of the author and get the paper info

Arguments:
    path: the file to load and process
    author_ids: a list of authorids

Returns:
    author_papers: dict. Keyed by author id, the items are lists of corpus ids containing for each author the
        list of published papers
    papers: dict. Keyed by paper id. Info for papers written by the authors in author_ids
"""
    # _process_authors_inner could be called in parallel so it's important to copy the ids list to avoid locks
    author_ids = set([int(id) for id in author_ids])
    author_papers = []
    papers = {}
    with gzip.open(path, "rt", encoding="UTF-8") as fin:
        for l in fin:
            j = json.loads(l)
            if j["authors"] is None:
                continue
            paper_belong_to_author = False
            for author in j["authors"]:
                if author["authorId"] is None:
                    continue
                author_id = int(author["authorId"])
                if author_id in author_ids:
                    paper_belong_to_author = True
                    author_papers.append((author_id, j["corpusid"]))
            if paper_belong_to_author:
                papers[int(j["corpusid"])] = _process_paper_data(j, allow_none_year=True)
    return author_papers, papers


def process_authors(config: dict):
    """
Get, for each author, it's list of publications and the info on each publication. This is done here by quering the `papers` table.
Additionally, we filter out all authors with more than `max_author_papers` publications and the related papers. We believe that these
result from errors in Semantic Scholar's name disambiguation logic
"""
    print("\nLoading citing authors info from Semantic Scholar")
    authors_output_path = authors_path(config)
    author_papers_path = os.path.join(tmp_data_dir(config), "author_papers.json")
    if os.path.exists(authors_output_path):
        print(f"{authors_output_path} exists - Skipping")
        return
    
    # Get the ids of all authors of the citing papers
    citing_papers = json.load(open(os.path.join(tmp_data_dir(config), "citing_paper_info.json")))
    author_ids = []
    for citing_paper in citing_papers.values():
        author_ids += citing_paper["authors"]

    res = multi_file_query(
        os.path.join(config["data"]["semantic_scholar_path"], "papers", "*.gz"),
        _process_authors_inner,
        config["data"]["n_jobs"],
        author_ids
    )

    # Res is a list of pairs <author_papers, papers>. An author could appear in two author_papers dicts so we need to merge
    # the author dicts carefully
    author_papers = defaultdict(lambda: [])
    papers = {}
    for author_papers_, papers_ in tqdm(res, "merging files"):
        for author_id, corpus_id in author_papers_:
            author_papers[author_id].append(corpus_id)
        papers.update(papers_)

    # Drop all authors with more than `max_author_papers` publications and the related papers. We believe that these
    # result from errors in Semantic Scholar's name disambiguation logic
    valid_authors = {}
    valid_paper_ids = set()
    for author, ps in author_papers.items():
        ps = set(ps)
        if len(ps) < config["data"]["max_author_papers"]:
            valid_authors[author] = list(ps)
            valid_paper_ids.union(ps)
    print(f"valid authors: {len(valid_authors)} / {len(author_papers)}")
    print(f"valid papers: {len(valid_paper_ids)} / {len(papers)}")
    valid_papers = {id: papers[id] for id in valid_paper_ids}

    for path, data in zip([authors_output_path, author_papers_path], [valid_authors, valid_papers]):
        print(f"Saving to {path}")
        with open(path, 'w') as f:
            json.dump(data, f, indent=4)


def _process_abstract_inner(path: str, paper_ids: list):
    paper_ids = set([int(id) for id in paper_ids])

    abstracts = {}
    with gzip.open(path, "rt", encoding="UTF-8") as fin:
        for l in fin:
            j = json.loads(l)
            if int(j["corpusid"]) not in paper_ids:
                continue
            abstracts[j["corpusid"]] = j["abstract"]
    return abstracts


def get_abstracts(config: dict):
    """
We query the `abstracts` table to get the abstracts of all papers: Arxiv papers, citing papers and papers written by a citing author
"""
    print("\nUnifying paper data")
    output_path = os.path.join(tmp_data_dir(config), "abstracts.json")
    if os.path.exists(output_path):
        print(f"{output_path} exists - Skipping")
        return
    
    all_papers, _ = _load_all_papers(config)
    paper_ids = list(all_papers.keys())
    
    dict_list = multi_file_query(
        os.path.join(config["data"]["semantic_scholar_path"], "abstracts", "*.gz"),
        _process_abstract_inner,
        config["data"]["n_jobs"],
        paper_ids=paper_ids
    )

    abstracts = {}
    for d in tqdm(dict_list, "merging files"):
        abstracts.update(d)

    print(f"Saving to {output_path}")
    with open(output_path, 'w') as f:
        json.dump(abstracts, f, indent=4)


def kaggle_json_to_parquet(config: dict):
    """
Filter out all non-CS papers from kaggle dataset and randomly select a subset of `num_papers` papers as specified
in the data config. Note that the paper ids used in this stage are Arxiv ids
"""
    if os.path.exists(kaggle_data_path(config)):
        print("Kaggle data already converted to parquet - Skipping")
        return
    print("\nFiltering and converting Arxiv Kaggle data to Pandas")
    with open(config["data"]["arxiv_json_path"]) as f:
        kaggle_data = []
        for l in tqdm(f.readlines(), "Parsing json"):
            l = json.loads(l)
            if "cs." in l["categories"]:
                categories = l["categories"].split()
                for c in categories:
                    if c.startswith("cs"):
                        l["categories"] = categories
                        kaggle_data.append(l)
                        break
    kaggle_data = pd.DataFrame(kaggle_data)
    print(f"Filtering relevant years (year < {config['data']['end_year']}) & (year >= {config['data']['start_year']})")
    kaggle_data['update_date'] = pd.to_datetime(kaggle_data['update_date'])
    kaggle_data['year_updated'] = kaggle_data['update_date'].dt.year
    kaggle_data = kaggle_data[(kaggle_data["year_updated"] < config["data"]["end_year"]) & (kaggle_data["year_updated"] >= config["data"]["start_year"])]
    if config["data"]["num_papers"] > 0:
        # Use only num_papers. If num_papers is 0 - use all papers
        kaggle_data = kaggle_data.sample(frac=1., random_state=0) # Suffle the papers
        kaggle_data = kaggle_data[:config["data"]["num_papers"]]
    os.makedirs(data_dir(config), exist_ok=True)
    os.makedirs(tmp_data_dir(config), exist_ok=True)
    kaggle_data.to_parquet(kaggle_data_path(config))
    print(kaggle_data)


def get_citing_authors(
    citing_papers: list,
    papers: dict,
    paper_year: int,
    citation_years: int
):
    """
Get the set of all authors who cited the paper in the `citation_years` years that follow the paper's publication

Arguments:
    citing_papers: list of citating papers
    papers: the year of the paper being cited
    citation_years: hom many years after the paper publication to consider as citations
"""
    authors = set()
    for citing_paper_id in citing_papers:
        citing_paper_id = str(citing_paper_id)
        try:
            citing_paper = papers[citing_paper_id]
            year = int(citing_paper["year"])
            if year < paper_year + citation_years:
                for author in citing_paper["authors"]:
                    authors.add(author)
        except (TypeError, KeyError):
            # no data for citing_paper_id or year is null
            continue
    return list(authors)


def generate_samples(config: dict):
    """
Generate three lists of samples that will be used for training, validation and evaluation. Each sample is a triplet: `<paper_id, author_id, label>`. The
label can be true (the author cited the paper) or false.

Positive samples - all cases in which an author cited a paper (in the alloted time)
Negative samples - a random author who did not cite the paper. For each paper the number of negative samples generated is
    set by config["data"]["num_negative"]

The samples are split by paper id i.e. all the samples of a paper will be placed in the same data fold. The test set could be either the year 2020, or
a random set of papers. See config["data"]["test_is_2020"]
"""
    print("\nGenerating train, validation and test folds")
    if os.path.exists(os.path.join(data_dir(config), "train.csv")):
        print(f"{os.path.join(data_dir(config), 'train.csv')} exists - Skipping")
        return
    rng = np.random.default_rng(seed=42)
    print("Loading papers")
    papers = json.load(open(papers_path(config)))
    print("Loading authors")
    authors = json.load(open(authors_path(config)))
    max_author_papers = config["data"]["max_author_papers"]
    valid_authors = set([int(key) for key, value in authors.items() if value is not None and len(value) < max_author_papers])
    print(f"Removed {len(authors) - len(valid_authors)} authors with more than {max_author_papers} papers")
    print(f"Valid authors: {len(valid_authors)} / {len(authors)}")

    # Create the list of samples
    invalid_citing_authors = set()
    num_null_papers = 0
    samples = []

    # Positive samples - all authors who cited the paper
    for paper_id, paper in tqdm(papers.items(), "Generating positive samples"):
        if "arxiv_id" not in paper:
            continue
        citing_authors = get_citing_authors(paper["citing_papers"], papers, paper["year"], config["data"]["citation_years"])
        for citing_author in citing_authors:
            citing_author = int(citing_author)
            if citing_author not in valid_authors:
                invalid_citing_authors.add(citing_author)
                continue
            samples.append(
                {
                    "paper": paper_id,
                    "year": paper["year"],
                    "author": citing_author,
                    "label": True
                }
            )

    # Negative samples - a random citing author
    # There's a very small chance that this author did cite the paper but what can you do...
    citing_authors = list(set([s["author"] for s in samples]))
    cited_papers = list(set([s["paper"] for s in samples]))
    for paper_id in tqdm(cited_papers, "Generating negative samples"):
        paper = papers[paper_id]
        for author_idx in rng.integers(low=0, high=len(citing_authors), size=config["data"]["num_negative"]):
            samples.append(
                {
                    "paper": paper_id,
                    "year": paper["year"],
                    "author": citing_authors[author_idx],
                    "label": False
                }
            )

    samples = pd.DataFrame.from_records(samples)
    print("sample", samples)
    
    # Split the list of samples to train, validation and test folds
    if config["data"]["test_is_2020"]:
        # Test set is the year 2020
        test = samples[samples["year"] == 2020]
        validation = samples[(samples["year"] >= 2019) & (samples["year"] < 2020)]
        train = samples[samples["year"] < 2019]
    else:
        # Test set is randomly selected from all years
        train_validation_samples, test = split_by_paper(samples, test_size=0.2)
        train, validation = split_by_paper(train_validation_samples, test_size=0.2)
    for d, name in [(train, "train"), (validation, "validation"), (test, "test")]:
        print(f"{name}:", len(d))
        d = d.drop("year", axis=1)
        d.to_csv(os.path.join(data_dir(config), f"{name}.csv"), index=False)
    print("Invalid citing authors:", len(invalid_citing_authors))
    print("num_null_papers:", num_null_papers)


def generate_ranking_sample(config: dict):
    """
Generate the data sample used for ranking. These are all papers in the test fold and all authors who 
interacted with at least one paper in the test fold
"""
    print("\nGenerating ranking fold")
    output_path = os.path.join(data_dir(config), "ranking.json")
    if os.path.exists(output_path):
        print(f"{output_path} exists - Skipping")
        return
    test_papers = sorted(pd.read_csv(os.path.join(data_dir(config), "test.csv"))["paper"].unique().tolist())
    print(f"#test papers {len(test_papers)}")
    print("loading", papers_path(config))
    with open(papers_path(config)) as f:
        papers = json.load(f)
    print("loading", authors_path(config))
    with open(authors_path(config)) as f:
        authors = json.load(f)
    valid_authors = set([int(key) for key, value in authors.items() if value is not None])
    
    test_authors = set()
    positive_pairs = []
    for paper_id in test_papers:  # Go over all papers
        paper_id = str(paper_id)
        if paper_id not in papers or papers[paper_id] is None:
            continue
        citing_papers = papers[paper_id]["citing_papers"]
        for citing_paper in citing_papers:
            citing_paper = str(citing_paper)
            if citing_paper not in papers or papers[citing_paper] is None:
                continue
            for author in papers[citing_paper]["authors"]:
                if author not in valid_authors:
                    continue
                positive_pairs.append((int(paper_id), int(author)))
                test_authors.add(author)
    test_authors = sorted(list(test_authors.intersection(valid_authors)))

    print(f"#ranking papers: {len(test_papers)}")
    print(f"#ranking authors: {len(test_authors)}")
    print(f"#positive pairs: {len(positive_pairs)}")
    ranking_data = {
        "papers": test_papers,
        "authors": test_authors,
        "pairs": positive_pairs
    }
    print(f"Saving to {output_path}")
    with open(output_path, 'w') as f:
        json.dump(ranking_data, f, indent=4)


def split_by_paper(
    df: pd.DataFrame,
    test_size: float,
    random_state: int = 42
):
    """
Split a Pandas DataFrame into two parts. The size of the parts are (1 - test_size) * number_of_samples and test_size * number_of_samples.
It is assumed that the dataframe includes a "paper" column containing a paper id. There could be many samples with the same paper id. The
data is split so if a paper id exists in one split, it would not be put in the other. This is achieved by first splitting the paper ids
and then placing the samples according to the paper id.

Arguments:
    df: Pandas DataFrame to be split. Must include "year" and "paper" columns.
    test_size: The size of the second fold. 0 < test_size < 1
    random_state: int
"""
    papers = df.groupby("paper").agg({"year": {"first"}})
    papers_train, papers_test = train_test_split(papers, test_size=test_size, random_state=random_state)
    df_train = df[df["paper"].isin(papers_train.index)]
    df_test = df[df["paper"].isin(papers_test.index)]
    assert len(df_train) + len(df_test) == len(df)
    return df_train, df_test
<|MERGE_RESOLUTION|>--- conflicted
+++ resolved
@@ -1,874 +1,871 @@
-from collections import defaultdict
-import glob
-import gzip
-import json
-import os
-import numpy as np
-import pandas as pd
-from tqdm import tqdm
-from sklearn.model_selection import train_test_split
-from joblib import Parallel, delayed
-import copy
-
-from util import authors_path, data_dir, kaggle_data_path, papers_path, tmp_data_dir
-
-
-def multi_file_query(
-    files_path: str,
-    processing_func: callable,
-    n_jobs: int,
-    *args,
-    **kwargs
-):
-    """
-This is a utility function facilitating parallel load and processing of data from disk. All files 
-in `files_path` are processed by applying `processing_func` on them. The number of files processed
-in parallel is given by `n_jobs`. *args and **kwargs are passed to `processing_func`
-
-Arguments:
-    files_path: the path to the list of files to load and process. We run glob(files_path) to get the list
-        of files
-    processing_func: the function used to process the chunk files
-    n_jobs: how many processes to run in parallel
-    *args: passed to processing_func
-    **kwargs: passed to processing_func
-
-Returns:
-    a list containing the outputs of processing_func
-"""
-    files = glob.glob(files_path)
-    return Parallel(n_jobs=n_jobs)(delayed(processing_func)(f, *args, **kwargs) for f in tqdm(files, f"n_jobs={n_jobs}"))
-
-
-def _parse_s2fieldsofstudy(fieldsofstudy_list: list):
-    if fieldsofstudy_list is None:
-        return []
-    return list(set([fieldsofstudy["category"] for fieldsofstudy in fieldsofstudy_list if fieldsofstudy["category"] is not None]))
-
-
-def _process_paper_data(j: dict, allow_none_year: bool):
-    """
-Process SemS data of a single paper from the `papers` table
-"""
-    if not allow_none_year and j["year"] is None:
-        return None
-    return {
-        "authors": list(set([int(tmp["authorId"]) for tmp in j["authors"] if tmp["authorId"] is not None])),
-        "s2fieldsofstudy": _parse_s2fieldsofstudy(j["s2fieldsofstudy"]),
-        **{k: j[k] for k in ["title", "year", "referencecount", "publicationdate"]}
-    }
-
-
-def _process_papers_inner(path: str, ids: list, id_type: str):
-    """
-A helper function to process a single SemS papers chunk file. Should only be called through process_papers. Go
-over all papers in the file and returns the info of all papers with id in `ids`
-
-Arguments:
-    path: the file to load and process
-    ids: a list of strings/integers specifying which papers to load
-    id_type: either CorpusId or ArXiv
-"""
-    assert id_type in ["CorpusId", "ArXiv"]
-    # _load_papers_inner could be called in parallel so it's important to copy the inputs to avoid locks
-    ids = set([str(id) for id in ids])
-    id_type = copy.deepcopy(id_type)
-    papers = {}
-    with gzip.open(path, "rt", encoding="UTF-8") as fin:
-        for l in fin:
-            j = json.loads(l)
-            if j["externalids"][id_type] not in ids:
-                # If the paper id is not in the set of required ids - ignore the paper
-                continue
-            processed_paper = _process_paper_data(j, allow_none_year=False)
-            if processed_paper is None:
-                continue
-            if id_type == "ArXiv":
-                # Add arxiv_id if the paper is from Arxiv
-                processed_paper["arxiv_id"] = j["externalids"]["ArXiv"]
-            papers[j["corpusid"]] = processed_paper
-    return papers
-
-
-def process_papers(config: dict):
-    """
-Query the `papers` table for the info of all papers that were selected from Arxiv Kaggle dataset. Apart
-from getting their general info this function provide us with the corpus ids for these papers
-"""
-    print("\nLoading papers info from Semantic Scholar")
-
-    output_path = os.path.join(tmp_data_dir(config), "paper_info.json")
-    if os.path.exists(output_path):
-        print(f"{output_path} exists - Skipping")
-        return
-    
-    kaggle_data = pd.read_parquet(kaggle_data_path(config))
-    dict_list = multi_file_query(
-        os.path.join(config["data"]["semantic_scholar_path"], "papers", "*.gz"),
-        _process_papers_inner,
-        config["data"]["n_jobs"],
-        ids=kaggle_data["id"],
-        id_type="ArXiv"
-    )
-
-    # multi_file_query returns a list of dicts. Merge it to a single dict
-    papers = {}
-    for d in tqdm(dict_list, "merging files"):
-        papers.update(d)
-
-    print(f"Saving to {output_path}")
-    with open(output_path, 'w') as f:
-        json.dump(papers, f, indent=4)
-
-def _process_embedding_papers_inner(path: str, ids: list):
-    """
-A helper function to process a single SemS papers chunk file. Should only be called through process_papers. Go
-over all papers in the file and returns the info of all papers with id in `ids`
-
-Arguments:
-    path: the file to load and process
-    ids: a list of strings/integers specifying which papers to load
-    id_type: either CorpusId or ArXiv
-"""
-    # _load_papers_inner could be called in parallel so it's important to copy the inputs to avoid locks
-    ids = set(ids)
-    paper_embeddings = {}
-    with gzip.open(path, "rt", encoding="UTF-8") as fin:
-        for l in fin:
-            j = json.loads(l)
-            if j["corpusid"] not in ids:
-                # If the paper id is not in the set of required ids - ignore the paper
-                continue
-            paper_embeddings[j["corpusid"]] = j["vector"]
-            print(paper_embeddings)
-    return paper_embeddings
-
-def process_embedding(config: dict):
-    """
-Using the list of corpus ids of the Arxiv papers we query the `embedding` table to get spector2 embedding for each paper. 
-This includes all papers, disregarding publication year
-"""
-    print("\nLoading embedding info from Semantic Scholar")
-
-    embedding_papers_path = os.path.join(tmp_data_dir(config), "papers_embedding.json")
-    if os.path.exists(embedding_papers_path):
-        print(f"{embedding_papers_path} exists - Skipping")
-        return
-    
-    paper_info = json.load(open(os.path.join(tmp_data_dir(config), "paper_info.json")))
-    # corpus ids for arxiv papers
-    arxiv_papers = [int(id) for id in paper_info.keys()]
-
-    res = multi_file_query(
-        os.path.join(config["data"]["semantic_scholar_path"], "embeddings-specter_v2", "*.gz"),
-        _process_embedding_papers_inner,
-        config["data"]["n_jobs"],
-        ids=arxiv_papers
-    )
-
-    print(res)
-
-    # multi_file_query returns a list of dicts. Merge it to a single dict. Note that a single paper can have citations in multiple
-    # res files so the dictionaries needs to be "deep" merged
-    embedding_papers = {}
-    for d in tqdm(res, "merging embedding files"):
-        embedding_papers.update(d)
-
-    print(f"Saving to {embedding_papers_path}")
-    with open(embedding_papers_path, 'w') as f:
-        json.dump(embedding_papers, f, indent=4)
-
-
-
-def _process_references_inner(path: str, citing_ids: list):
-    """
-A helper function to process a single SemS citations chunk file. Should only be called through process_references
-return a list of pairs <cited id, citing id>. Citing id is in the set of `citing_ids`
-
-Arguments:
-    path: the file to load and process
-    citing_ids: a list paper corpus ids
-"""
-    # _process_references_inner could be called in parallel so it's important to copy the ids list to avoid locks
-    citing_ids = set([int(id) for id in citing_ids])
-    cited_citing_pairs = []
-    with gzip.open(path, "rt", encoding="UTF-8") as fin:
-        for l in fin:
-            j = json.loads(l)
-            if j["citingcorpusid"] is None or j["citedcorpusid"] is None:
-                continue
-            if j["citingcorpusid"] in citing_ids:
-                cited_citing_pairs.append((int(j["citedcorpusid"]), int(j["citingcorpusid"])))
-    return cited_citing_pairs
-
-def process_references(config: dict):
-    """
-    Using the list of corpus ids all the unified papers (author and Arxiv) we query the `citations` table to get corpus ids for all
-    referenced papers. This includes all referenced papers, disregarding publication year.
-    Once the unified papers are updated with references, the file saving unified papers without references is removed.
-    """
-    print("\nLoading Reference info from Semantic Scholar for all unified papers")
-
-    output_path = papers_path(config)
-    if os.path.exists(output_path):
-        print(f"All Papers with references exists at {output_path} - Skipping")
-        return
-    
-    # load the unified papers - the papers are still missing their references
-    unified_papers_path = os.path.join(tmp_data_dir(config), "unified_papers_no_refs.json")
-    unified_papers = json.load(open(unified_papers_path))
-    
-    paper_ids = [int(id) for id in unified_papers.keys()]
-
-    res = multi_file_query(
-        os.path.join(config["data"]["semantic_scholar_path"], "citations", "*.gz"),
-        _process_references_inner,
-        config["data"]["n_jobs"],
-        citing_ids=paper_ids
-    )
-
-    # multi_file_query returns a list of dicts. Merge it to a single dict. Note that a single paper can have references in multiple
-    # res files so the dictionaries needs to be "deep" merged
-    for cited_citing_pairs in tqdm(res, "merging files"):
-        for cited, citing in cited_citing_pairs:
-            # add references to the unified papers
-            if 'references' not in unified_papers[str(citing)]:
-                unified_papers[str(citing)]["references"] = [cited]
-            else:
-                unified_papers[str(citing)]["references"].append(cited)
-
-    print(f"Saving to {output_path}")
-    with open(output_path, 'w') as f:
-        json.dump(unified_papers, f, indent=4)
-
-    # NOTE: Is this a good idea to remove? It seems redundant to keep the unified papers without references
-    os.remove(unified_papers_path)
-
-
-def _process_citations_inner(path: str, cited_ids: list):
-    """
-A helper function to process a single SemS citations chunk file. Should only be called through process_citations
-return a list of pairs <cited id, citing id>. Cited id is in the set of `cited_ids`
-
-Arguments:
-    path: the file to load and process
-    cited_ids: a list paper corpus ids
-"""
-    # _process_citations_inner could be called in parallel so it's important to copy the ids list to avoid locks
-    cited_ids = set([int(id) for id in cited_ids])
-    cited_citing_pairs = []
-    with gzip.open(path, "rt", encoding="UTF-8") as fin:
-        for l in fin:
-            j = json.loads(l)
-            if j["citingcorpusid"] is None or j["citedcorpusid"] is None:
-                continue
-            if j["citedcorpusid"] in cited_ids:
-                cited_citing_pairs.append((int(j["citedcorpusid"]), int(j["citingcorpusid"])))
-    return cited_citing_pairs
-
-
-def process_citations(config: dict):
-    """
-Using the list of corpus ids of the Arxiv papers we query the `citations` table to get corpus ids for all
-citing papers. This includes all citing papers, disregarding publication year
-"""
-    print("\nLoading citation info from Semantic Scholar")
-
-    citing_papers_path = os.path.join(tmp_data_dir(config), "citing_papers.json")
-    if os.path.exists(citing_papers_path):
-        print(f"{citing_papers_path} exists - Skipping")
-        return
-    
-    paper_info = json.load(open(os.path.join(tmp_data_dir(config), "paper_info.json")))
-    # corpus ids for arxiv papers
-    arxiv_papers = [int(id) for id in paper_info.keys()]
-
-    res = multi_file_query(
-        os.path.join(config["data"]["semantic_scholar_path"], "citations", "*.gz"),
-        _process_citations_inner,
-        config["data"]["n_jobs"],
-        cited_ids=arxiv_papers
-    )
-
-    # multi_file_query returns a list of dicts. Merge it to a single dict. Note that a single paper can have citations in multiple
-    # res files so the dictionaries needs to be "deep" merged
-    citing_papers = defaultdict(lambda: [])
-    for cited_citing_pairs in tqdm(res, "merging files"):
-        for cited, citing in cited_citing_pairs:
-            citing_papers[cited].append(citing)
-
-    print(f"Saving to {citing_papers_path}")
-    with open(citing_papers_path, 'w') as f:
-        json.dump(citing_papers, f, indent=4)
-
-
-def _process_citing_papers_inner(path: str, arxiv_papers: dict, citation_years: int):
-    """
-A helper function to process a single SemS papers chunk file. Should only be called through process_citing_papers.
-Go over all papers in the `path` file. If the paper is a citing paper, and the publication year is in the 
-`citation_years` years period following the arxiv paper publication (citing_paper_year < arxiv_paper_year + citation_years)
-then load this paper and it's info into the dataset. If a paper cites several papers from Arxiv than it is included 
-if it's valid for any of them
-"""
-    # paper_ids is a help dict with the goal of quickly checking if the paper is a citing paper and getting the 
-    # publication year of all the arxiv paper cited
-    paper_ids = {}
-    for paper in arxiv_papers.values():
-        arxiv_year = int(paper["year"])
-        for id in paper["citing_papers"]:
-            if id not in paper_ids:
-                paper_ids[id] = []
-            paper_ids[id].append(arxiv_year)
-
-    papers = {}
-    with gzip.open(path, "rt", encoding="UTF-8") as fin:
-        for l in fin:
-            j = json.loads(l)
-            if j["corpusid"] not in paper_ids or j["year"] is None:
-                # If the paper is not a citing paper - ignore it
-                continue
-            citing_paper_year = int(j["year"])
-            # Go over all arxiv papers cited and check if the publication period is good
-            # for any of them. If it is good for at least one, this is a valid citing paper
-            is_citing = False
-            for arxiv_paper_year in paper_ids[j["corpusid"]]:
-                if citing_paper_year < arxiv_paper_year + citation_years:
-                    is_citing = True
-                    break
-            if not is_citing:
-                continue
-            processed_paper = _process_paper_data(j, allow_none_year=False)
-            if processed_paper is None:
-                continue
-            papers[j["corpusid"]] = processed_paper
-    return papers
-
-
-def process_citing_papers(config: dict):
-    """
-We are interested only in papers which cited Arxiv within `citation_years` of the Arxiv paper publication date.
-This filtering is done here by quering the `papers` table along with loading the info for all valid citing papers.
-If a paper cites several papers from Arxiv than it is included if it's valid for any of them
-"""
-    print("\nLoading citing papers info from Semantic Scholar")
-    output_path = os.path.join(tmp_data_dir(config), "citing_paper_info.json")
-    if os.path.exists(output_path):
-        print(f"{output_path} exists - Skipping")
-        return
-    # Load the info of all arxiv papers into the arxiv_papers dict. Specifically we need the publication year and the list
-    # of citing papers
-    paper_info = json.load(open(os.path.join(tmp_data_dir(config), "paper_info.json")))
-    citing_papers = json.load(open(os.path.join(tmp_data_dir(config), "citing_papers.json")))
-    arxiv_papers = {}
-    for paper_id, citing_ps in citing_papers.items():
-        arxiv_papers[paper_id] = {
-            "year": paper_info[paper_id]["year"],
-            "citing_papers": citing_ps
-        }
-
-    dict_list = multi_file_query(
-        os.path.join(config["data"]["semantic_scholar_path"], "papers", "*.gz"),
-        _process_citing_papers_inner,
-        config["data"]["n_jobs"],
-        arxiv_papers=arxiv_papers,
-        citation_years=config["data"]["citation_years"]
-    )
-
-    # multi_file_query returns a list of dicts. Merge it to a single dict
-    arxiv_papers = {}
-    for d in tqdm(dict_list, "merging files"):
-        arxiv_papers.update(d)
-
-    print(f"Saving to {output_path}")
-    with open(output_path, 'w') as f:
-        json.dump(arxiv_papers, f, indent=4)
-
-<<<<<<< HEAD
-def _process_embedding_papers_inner(path: str, cited_ids: list):
-    """
-A helper function to process a single SemS papers chunk file. Should only be called through process_papers. Go
-over all papers in the file and returns the info of all papers with id in `ids`
-
-Arguments:
-    path: the file to load and process
-    ids: a list of strings/integers specifying which papers to load
-    id_type: either CorpusId or ArXiv
-"""
-    # _load_papers_inner could be called in parallel so it's important to copy the inputs to avoid locks
-    ids = set([str(id) for id in cited_ids])
-    ids = copy.deepcopy(ids)
-    paper_embeddings = {}
-    with gzip.open(path, "rt", encoding="UTF-8") as fin:
-        for l in fin:
-            j = json.loads(l)
-            if j["corpusid"] not in ids:
-                # If the paper id is not in the set of required ids - ignore the paper
-                continue
-            paper_embeddings[j["corpusid"]] = j["vector"]
-    return paper_embeddings
-
-def process_embedding(config: dict):
-    """
-Using the list of corpus ids of the Arxiv papers we query the `embedding` table to get spector2 embedding for each paper. 
-This includes all papers, disregarding publication year
-"""
-    print("\nLoading embedding info from Semantic Scholar")
-
-    embedding_papers_path = os.path.join(tmp_data_dir(config), "papers_embedding.json")
-    if os.path.exists(embedding_papers_path):
-        print(f"{embedding_papers_path} exists - Skipping")
-        return
-    
-    paper_info = json.load(open(os.path.join(tmp_data_dir(config), "paper_info.json")))
-    # corpus ids for arxiv papers
-    arxiv_papers = [int(id) for id in paper_info.keys()]
-
-    res = multi_file_query(
-        os.path.join(config["data"]["semantic_scholar_path"], "embeddings-specter_v2", "*.gz"),
-        _process_embedding_papers_inner,
-        config["data"]["n_jobs"],
-        cited_ids=arxiv_papers
-    )
-
-    # multi_file_query returns a list of dicts. Merge it to a single dict. Note that a single paper can have citations in multiple
-    # res files so the dictionaries needs to be "deep" merged
-    embedding_papers = {}
-    for d in tqdm(res, "merging files"):
-        embedding_papers.update(d)
-
-    print(f"Saving to {embedding_papers_path}")
-    with open(embedding_papers_path, 'w') as f:
-        json.dump(embedding_papers, f, indent=4)
-
-
-
-=======
->>>>>>> 5e94eff8
-def _load_all_papers(config: dict):
-    """
-This is a utility function that loads all papers from the different queries before the `unify_papers` stage.
-It should not be used after `unify_papers` was run
-"""
-    print("loading arxiv_papers")
-    arxiv_papers = json.load(open(os.path.join(tmp_data_dir(config), "paper_info.json")))
-    print("loading citing_papers")
-    citing_papers = json.load(open(os.path.join(tmp_data_dir(config), "citing_papers.json")))
-    print("loading citing_paper_info")
-    citing_paper_info = json.load(open(os.path.join(tmp_data_dir(config), "citing_paper_info.json")))
-    print("loading author_papers")
-    author_papers = json.load(open(os.path.join(tmp_data_dir(config), "author_papers.json")))
-    print("loading embeddings")
-    embeddings = json.load(open(os.path.join(tmp_data_dir(config), "papers_embedding.json")))
-
-    all_papers = {}
-    print("merging citing_paper_info")
-    all_papers.update(citing_paper_info)
-    print("merging author_papers")
-    all_papers.update(author_papers)
-    print("merging embeddings")
-    all_papers.update(embeddings)
-    for paper_id, paper in tqdm(arxiv_papers.items(), "merging arxiv papers"):
-        all_papers[paper_id] = paper
-
-    return all_papers, citing_papers
-
-
-def unify_papers(config: dict):
-    """
-This stage unifies all previous paper queries into a single table including all papers, citing papers ids and abstracts
-"""
-    print("\nUnifying paper data")
-    output_path = os.path.join(tmp_data_dir(config), "unified_papers_no_refs.json")
-    if os.path.exists(output_path):
-        print(f"{output_path} exists - Skipping")
-        return
-    
-    all_papers, citing_papers = _load_all_papers(config)
-    abstracts = json.load(open(os.path.join(tmp_data_dir(config), "abstracts.json")))
-
-    for paper_id, paper in tqdm(all_papers.items(), "adding citation data"):
-        if str(paper_id) in abstracts:
-            paper["abstract"] = abstracts[str(paper_id)]
-        if "arxiv_id" not in paper:
-            continue
-        paper["citing_papers"] = list(set(citing_papers[paper_id])) if paper_id in citing_papers else []
-
-    # Calculate some statistics
-    cntrs = {
-        "papers": 0,
-        "non-arxiv papers": 0,
-        "arxiv papers": 0,
-        "papers with citing_papers" : 0,
-        "papers with abstract" : 0
-    }
-    for paper in all_papers.values():
-        cntrs["papers"] += 1
-        cntrs["non-arxiv papers"] += "arxiv_id" not in paper
-        cntrs["arxiv papers"] += "arxiv_id" in paper
-        if "arxiv_id" in paper:
-            cntrs[f"papers with citing_papers"] += len(paper["citing_papers"]) > 0
-        cntrs[f"papers with abstract"] += "abstract" in paper
-    print(json.dumps(cntrs, indent=4))
-
-    print(f"Saving to {output_path}")
-    with open(output_path, 'w') as f:
-        json.dump(all_papers, f, indent=4)
-
-
-def _process_authors_inner(path: str, author_ids: list):
-    """
-A helper function to process a single SemS papers chunk file. Should only be called through process_authors.
-Go over all papers in the `path` file. If the paper was authored by one of the authors in author_ids, add this 
-paper to the publication set of the author and get the paper info
-
-Arguments:
-    path: the file to load and process
-    author_ids: a list of authorids
-
-Returns:
-    author_papers: dict. Keyed by author id, the items are lists of corpus ids containing for each author the
-        list of published papers
-    papers: dict. Keyed by paper id. Info for papers written by the authors in author_ids
-"""
-    # _process_authors_inner could be called in parallel so it's important to copy the ids list to avoid locks
-    author_ids = set([int(id) for id in author_ids])
-    author_papers = []
-    papers = {}
-    with gzip.open(path, "rt", encoding="UTF-8") as fin:
-        for l in fin:
-            j = json.loads(l)
-            if j["authors"] is None:
-                continue
-            paper_belong_to_author = False
-            for author in j["authors"]:
-                if author["authorId"] is None:
-                    continue
-                author_id = int(author["authorId"])
-                if author_id in author_ids:
-                    paper_belong_to_author = True
-                    author_papers.append((author_id, j["corpusid"]))
-            if paper_belong_to_author:
-                papers[int(j["corpusid"])] = _process_paper_data(j, allow_none_year=True)
-    return author_papers, papers
-
-
-def process_authors(config: dict):
-    """
-Get, for each author, it's list of publications and the info on each publication. This is done here by quering the `papers` table.
-Additionally, we filter out all authors with more than `max_author_papers` publications and the related papers. We believe that these
-result from errors in Semantic Scholar's name disambiguation logic
-"""
-    print("\nLoading citing authors info from Semantic Scholar")
-    authors_output_path = authors_path(config)
-    author_papers_path = os.path.join(tmp_data_dir(config), "author_papers.json")
-    if os.path.exists(authors_output_path):
-        print(f"{authors_output_path} exists - Skipping")
-        return
-    
-    # Get the ids of all authors of the citing papers
-    citing_papers = json.load(open(os.path.join(tmp_data_dir(config), "citing_paper_info.json")))
-    author_ids = []
-    for citing_paper in citing_papers.values():
-        author_ids += citing_paper["authors"]
-
-    res = multi_file_query(
-        os.path.join(config["data"]["semantic_scholar_path"], "papers", "*.gz"),
-        _process_authors_inner,
-        config["data"]["n_jobs"],
-        author_ids
-    )
-
-    # Res is a list of pairs <author_papers, papers>. An author could appear in two author_papers dicts so we need to merge
-    # the author dicts carefully
-    author_papers = defaultdict(lambda: [])
-    papers = {}
-    for author_papers_, papers_ in tqdm(res, "merging files"):
-        for author_id, corpus_id in author_papers_:
-            author_papers[author_id].append(corpus_id)
-        papers.update(papers_)
-
-    # Drop all authors with more than `max_author_papers` publications and the related papers. We believe that these
-    # result from errors in Semantic Scholar's name disambiguation logic
-    valid_authors = {}
-    valid_paper_ids = set()
-    for author, ps in author_papers.items():
-        ps = set(ps)
-        if len(ps) < config["data"]["max_author_papers"]:
-            valid_authors[author] = list(ps)
-            valid_paper_ids.union(ps)
-    print(f"valid authors: {len(valid_authors)} / {len(author_papers)}")
-    print(f"valid papers: {len(valid_paper_ids)} / {len(papers)}")
-    valid_papers = {id: papers[id] for id in valid_paper_ids}
-
-    for path, data in zip([authors_output_path, author_papers_path], [valid_authors, valid_papers]):
-        print(f"Saving to {path}")
-        with open(path, 'w') as f:
-            json.dump(data, f, indent=4)
-
-
-def _process_abstract_inner(path: str, paper_ids: list):
-    paper_ids = set([int(id) for id in paper_ids])
-
-    abstracts = {}
-    with gzip.open(path, "rt", encoding="UTF-8") as fin:
-        for l in fin:
-            j = json.loads(l)
-            if int(j["corpusid"]) not in paper_ids:
-                continue
-            abstracts[j["corpusid"]] = j["abstract"]
-    return abstracts
-
-
-def get_abstracts(config: dict):
-    """
-We query the `abstracts` table to get the abstracts of all papers: Arxiv papers, citing papers and papers written by a citing author
-"""
-    print("\nUnifying paper data")
-    output_path = os.path.join(tmp_data_dir(config), "abstracts.json")
-    if os.path.exists(output_path):
-        print(f"{output_path} exists - Skipping")
-        return
-    
-    all_papers, _ = _load_all_papers(config)
-    paper_ids = list(all_papers.keys())
-    
-    dict_list = multi_file_query(
-        os.path.join(config["data"]["semantic_scholar_path"], "abstracts", "*.gz"),
-        _process_abstract_inner,
-        config["data"]["n_jobs"],
-        paper_ids=paper_ids
-    )
-
-    abstracts = {}
-    for d in tqdm(dict_list, "merging files"):
-        abstracts.update(d)
-
-    print(f"Saving to {output_path}")
-    with open(output_path, 'w') as f:
-        json.dump(abstracts, f, indent=4)
-
-
-def kaggle_json_to_parquet(config: dict):
-    """
-Filter out all non-CS papers from kaggle dataset and randomly select a subset of `num_papers` papers as specified
-in the data config. Note that the paper ids used in this stage are Arxiv ids
-"""
-    if os.path.exists(kaggle_data_path(config)):
-        print("Kaggle data already converted to parquet - Skipping")
-        return
-    print("\nFiltering and converting Arxiv Kaggle data to Pandas")
-    with open(config["data"]["arxiv_json_path"]) as f:
-        kaggle_data = []
-        for l in tqdm(f.readlines(), "Parsing json"):
-            l = json.loads(l)
-            if "cs." in l["categories"]:
-                categories = l["categories"].split()
-                for c in categories:
-                    if c.startswith("cs"):
-                        l["categories"] = categories
-                        kaggle_data.append(l)
-                        break
-    kaggle_data = pd.DataFrame(kaggle_data)
-    print(f"Filtering relevant years (year < {config['data']['end_year']}) & (year >= {config['data']['start_year']})")
-    kaggle_data['update_date'] = pd.to_datetime(kaggle_data['update_date'])
-    kaggle_data['year_updated'] = kaggle_data['update_date'].dt.year
-    kaggle_data = kaggle_data[(kaggle_data["year_updated"] < config["data"]["end_year"]) & (kaggle_data["year_updated"] >= config["data"]["start_year"])]
-    if config["data"]["num_papers"] > 0:
-        # Use only num_papers. If num_papers is 0 - use all papers
-        kaggle_data = kaggle_data.sample(frac=1., random_state=0) # Suffle the papers
-        kaggle_data = kaggle_data[:config["data"]["num_papers"]]
-    os.makedirs(data_dir(config), exist_ok=True)
-    os.makedirs(tmp_data_dir(config), exist_ok=True)
-    kaggle_data.to_parquet(kaggle_data_path(config))
-    print(kaggle_data)
-
-
-def get_citing_authors(
-    citing_papers: list,
-    papers: dict,
-    paper_year: int,
-    citation_years: int
-):
-    """
-Get the set of all authors who cited the paper in the `citation_years` years that follow the paper's publication
-
-Arguments:
-    citing_papers: list of citating papers
-    papers: the year of the paper being cited
-    citation_years: hom many years after the paper publication to consider as citations
-"""
-    authors = set()
-    for citing_paper_id in citing_papers:
-        citing_paper_id = str(citing_paper_id)
-        try:
-            citing_paper = papers[citing_paper_id]
-            year = int(citing_paper["year"])
-            if year < paper_year + citation_years:
-                for author in citing_paper["authors"]:
-                    authors.add(author)
-        except (TypeError, KeyError):
-            # no data for citing_paper_id or year is null
-            continue
-    return list(authors)
-
-
-def generate_samples(config: dict):
-    """
-Generate three lists of samples that will be used for training, validation and evaluation. Each sample is a triplet: `<paper_id, author_id, label>`. The
-label can be true (the author cited the paper) or false.
-
-Positive samples - all cases in which an author cited a paper (in the alloted time)
-Negative samples - a random author who did not cite the paper. For each paper the number of negative samples generated is
-    set by config["data"]["num_negative"]
-
-The samples are split by paper id i.e. all the samples of a paper will be placed in the same data fold. The test set could be either the year 2020, or
-a random set of papers. See config["data"]["test_is_2020"]
-"""
-    print("\nGenerating train, validation and test folds")
-    if os.path.exists(os.path.join(data_dir(config), "train.csv")):
-        print(f"{os.path.join(data_dir(config), 'train.csv')} exists - Skipping")
-        return
-    rng = np.random.default_rng(seed=42)
-    print("Loading papers")
-    papers = json.load(open(papers_path(config)))
-    print("Loading authors")
-    authors = json.load(open(authors_path(config)))
-    max_author_papers = config["data"]["max_author_papers"]
-    valid_authors = set([int(key) for key, value in authors.items() if value is not None and len(value) < max_author_papers])
-    print(f"Removed {len(authors) - len(valid_authors)} authors with more than {max_author_papers} papers")
-    print(f"Valid authors: {len(valid_authors)} / {len(authors)}")
-
-    # Create the list of samples
-    invalid_citing_authors = set()
-    num_null_papers = 0
-    samples = []
-
-    # Positive samples - all authors who cited the paper
-    for paper_id, paper in tqdm(papers.items(), "Generating positive samples"):
-        if "arxiv_id" not in paper:
-            continue
-        citing_authors = get_citing_authors(paper["citing_papers"], papers, paper["year"], config["data"]["citation_years"])
-        for citing_author in citing_authors:
-            citing_author = int(citing_author)
-            if citing_author not in valid_authors:
-                invalid_citing_authors.add(citing_author)
-                continue
-            samples.append(
-                {
-                    "paper": paper_id,
-                    "year": paper["year"],
-                    "author": citing_author,
-                    "label": True
-                }
-            )
-
-    # Negative samples - a random citing author
-    # There's a very small chance that this author did cite the paper but what can you do...
-    citing_authors = list(set([s["author"] for s in samples]))
-    cited_papers = list(set([s["paper"] for s in samples]))
-    for paper_id in tqdm(cited_papers, "Generating negative samples"):
-        paper = papers[paper_id]
-        for author_idx in rng.integers(low=0, high=len(citing_authors), size=config["data"]["num_negative"]):
-            samples.append(
-                {
-                    "paper": paper_id,
-                    "year": paper["year"],
-                    "author": citing_authors[author_idx],
-                    "label": False
-                }
-            )
-
-    samples = pd.DataFrame.from_records(samples)
-    print("sample", samples)
-    
-    # Split the list of samples to train, validation and test folds
-    if config["data"]["test_is_2020"]:
-        # Test set is the year 2020
-        test = samples[samples["year"] == 2020]
-        validation = samples[(samples["year"] >= 2019) & (samples["year"] < 2020)]
-        train = samples[samples["year"] < 2019]
-    else:
-        # Test set is randomly selected from all years
-        train_validation_samples, test = split_by_paper(samples, test_size=0.2)
-        train, validation = split_by_paper(train_validation_samples, test_size=0.2)
-    for d, name in [(train, "train"), (validation, "validation"), (test, "test")]:
-        print(f"{name}:", len(d))
-        d = d.drop("year", axis=1)
-        d.to_csv(os.path.join(data_dir(config), f"{name}.csv"), index=False)
-    print("Invalid citing authors:", len(invalid_citing_authors))
-    print("num_null_papers:", num_null_papers)
-
-
-def generate_ranking_sample(config: dict):
-    """
-Generate the data sample used for ranking. These are all papers in the test fold and all authors who 
-interacted with at least one paper in the test fold
-"""
-    print("\nGenerating ranking fold")
-    output_path = os.path.join(data_dir(config), "ranking.json")
-    if os.path.exists(output_path):
-        print(f"{output_path} exists - Skipping")
-        return
-    test_papers = sorted(pd.read_csv(os.path.join(data_dir(config), "test.csv"))["paper"].unique().tolist())
-    print(f"#test papers {len(test_papers)}")
-    print("loading", papers_path(config))
-    with open(papers_path(config)) as f:
-        papers = json.load(f)
-    print("loading", authors_path(config))
-    with open(authors_path(config)) as f:
-        authors = json.load(f)
-    valid_authors = set([int(key) for key, value in authors.items() if value is not None])
-    
-    test_authors = set()
-    positive_pairs = []
-    for paper_id in test_papers:  # Go over all papers
-        paper_id = str(paper_id)
-        if paper_id not in papers or papers[paper_id] is None:
-            continue
-        citing_papers = papers[paper_id]["citing_papers"]
-        for citing_paper in citing_papers:
-            citing_paper = str(citing_paper)
-            if citing_paper not in papers or papers[citing_paper] is None:
-                continue
-            for author in papers[citing_paper]["authors"]:
-                if author not in valid_authors:
-                    continue
-                positive_pairs.append((int(paper_id), int(author)))
-                test_authors.add(author)
-    test_authors = sorted(list(test_authors.intersection(valid_authors)))
-
-    print(f"#ranking papers: {len(test_papers)}")
-    print(f"#ranking authors: {len(test_authors)}")
-    print(f"#positive pairs: {len(positive_pairs)}")
-    ranking_data = {
-        "papers": test_papers,
-        "authors": test_authors,
-        "pairs": positive_pairs
-    }
-    print(f"Saving to {output_path}")
-    with open(output_path, 'w') as f:
-        json.dump(ranking_data, f, indent=4)
-
-
-def split_by_paper(
-    df: pd.DataFrame,
-    test_size: float,
-    random_state: int = 42
-):
-    """
-Split a Pandas DataFrame into two parts. The size of the parts are (1 - test_size) * number_of_samples and test_size * number_of_samples.
-It is assumed that the dataframe includes a "paper" column containing a paper id. There could be many samples with the same paper id. The
-data is split so if a paper id exists in one split, it would not be put in the other. This is achieved by first splitting the paper ids
-and then placing the samples according to the paper id.
-
-Arguments:
-    df: Pandas DataFrame to be split. Must include "year" and "paper" columns.
-    test_size: The size of the second fold. 0 < test_size < 1
-    random_state: int
-"""
-    papers = df.groupby("paper").agg({"year": {"first"}})
-    papers_train, papers_test = train_test_split(papers, test_size=test_size, random_state=random_state)
-    df_train = df[df["paper"].isin(papers_train.index)]
-    df_test = df[df["paper"].isin(papers_test.index)]
-    assert len(df_train) + len(df_test) == len(df)
-    return df_train, df_test
+from collections import defaultdict
+import glob
+import gzip
+import json
+import os
+import numpy as np
+import pandas as pd
+from tqdm import tqdm
+from sklearn.model_selection import train_test_split
+from joblib import Parallel, delayed
+import copy
+
+from util import authors_path, data_dir, kaggle_data_path, papers_path, tmp_data_dir
+
+
+def multi_file_query(
+    files_path: str,
+    processing_func: callable,
+    n_jobs: int,
+    *args,
+    **kwargs
+):
+    """
+This is a utility function facilitating parallel load and processing of data from disk. All files 
+in `files_path` are processed by applying `processing_func` on them. The number of files processed
+in parallel is given by `n_jobs`. *args and **kwargs are passed to `processing_func`
+
+Arguments:
+    files_path: the path to the list of files to load and process. We run glob(files_path) to get the list
+        of files
+    processing_func: the function used to process the chunk files
+    n_jobs: how many processes to run in parallel
+    *args: passed to processing_func
+    **kwargs: passed to processing_func
+
+Returns:
+    a list containing the outputs of processing_func
+"""
+    files = glob.glob(files_path)
+    return Parallel(n_jobs=n_jobs)(delayed(processing_func)(f, *args, **kwargs) for f in tqdm(files, f"n_jobs={n_jobs}"))
+
+
+def _parse_s2fieldsofstudy(fieldsofstudy_list: list):
+    if fieldsofstudy_list is None:
+        return []
+    return list(set([fieldsofstudy["category"] for fieldsofstudy in fieldsofstudy_list if fieldsofstudy["category"] is not None]))
+
+
+def _process_paper_data(j: dict, allow_none_year: bool):
+    """
+Process SemS data of a single paper from the `papers` table
+"""
+    if not allow_none_year and j["year"] is None:
+        return None
+    return {
+        "authors": list(set([int(tmp["authorId"]) for tmp in j["authors"] if tmp["authorId"] is not None])),
+        "s2fieldsofstudy": _parse_s2fieldsofstudy(j["s2fieldsofstudy"]),
+        **{k: j[k] for k in ["title", "year", "referencecount", "publicationdate"]}
+    }
+
+
+def _process_papers_inner(path: str, ids: list, id_type: str):
+    """
+A helper function to process a single SemS papers chunk file. Should only be called through process_papers. Go
+over all papers in the file and returns the info of all papers with id in `ids`
+
+Arguments:
+    path: the file to load and process
+    ids: a list of strings/integers specifying which papers to load
+    id_type: either CorpusId or ArXiv
+"""
+    assert id_type in ["CorpusId", "ArXiv"]
+    # _load_papers_inner could be called in parallel so it's important to copy the inputs to avoid locks
+    ids = set([str(id) for id in ids])
+    id_type = copy.deepcopy(id_type)
+    papers = {}
+    with gzip.open(path, "rt", encoding="UTF-8") as fin:
+        for l in fin:
+            j = json.loads(l)
+            if j["externalids"][id_type] not in ids:
+                # If the paper id is not in the set of required ids - ignore the paper
+                continue
+            processed_paper = _process_paper_data(j, allow_none_year=False)
+            if processed_paper is None:
+                continue
+            if id_type == "ArXiv":
+                # Add arxiv_id if the paper is from Arxiv
+                processed_paper["arxiv_id"] = j["externalids"]["ArXiv"]
+            papers[j["corpusid"]] = processed_paper
+    return papers
+
+
+def process_papers(config: dict):
+    """
+Query the `papers` table for the info of all papers that were selected from Arxiv Kaggle dataset. Apart
+from getting their general info this function provide us with the corpus ids for these papers
+"""
+    print("\nLoading papers info from Semantic Scholar")
+
+    output_path = os.path.join(tmp_data_dir(config), "paper_info.json")
+    if os.path.exists(output_path):
+        print(f"{output_path} exists - Skipping")
+        return
+    
+    kaggle_data = pd.read_parquet(kaggle_data_path(config))
+    dict_list = multi_file_query(
+        os.path.join(config["data"]["semantic_scholar_path"], "papers", "*.gz"),
+        _process_papers_inner,
+        config["data"]["n_jobs"],
+        ids=kaggle_data["id"],
+        id_type="ArXiv"
+    )
+
+    # multi_file_query returns a list of dicts. Merge it to a single dict
+    papers = {}
+    for d in tqdm(dict_list, "merging files"):
+        papers.update(d)
+
+    print(f"Saving to {output_path}")
+    with open(output_path, 'w') as f:
+        json.dump(papers, f, indent=4)
+
+def _process_embedding_papers_inner(path: str, ids: list):
+    """
+A helper function to process a single SemS papers chunk file. Should only be called through process_papers. Go
+over all papers in the file and returns the info of all papers with id in `ids`
+
+Arguments:
+    path: the file to load and process
+    ids: a list of strings/integers specifying which papers to load
+    id_type: either CorpusId or ArXiv
+"""
+    # _load_papers_inner could be called in parallel so it's important to copy the inputs to avoid locks
+    ids = set(ids)
+    paper_embeddings = {}
+    with gzip.open(path, "rt", encoding="UTF-8") as fin:
+        for l in fin:
+            j = json.loads(l)
+            if j["corpusid"] not in ids:
+                # If the paper id is not in the set of required ids - ignore the paper
+                continue
+            paper_embeddings[j["corpusid"]] = j["vector"]
+            print(paper_embeddings)
+    return paper_embeddings
+
+def process_embedding(config: dict):
+    """
+Using the list of corpus ids of the Arxiv papers we query the `embedding` table to get spector2 embedding for each paper. 
+This includes all papers, disregarding publication year
+"""
+    print("\nLoading embedding info from Semantic Scholar")
+
+    embedding_papers_path = os.path.join(tmp_data_dir(config), "papers_embedding.json")
+    if os.path.exists(embedding_papers_path):
+        print(f"{embedding_papers_path} exists - Skipping")
+        return
+    
+    paper_info = json.load(open(os.path.join(tmp_data_dir(config), "paper_info.json")))
+    # corpus ids for arxiv papers
+    arxiv_papers = [int(id) for id in paper_info.keys()]
+
+    res = multi_file_query(
+        os.path.join(config["data"]["semantic_scholar_path"], "embeddings-specter_v2", "*.gz"),
+        _process_embedding_papers_inner,
+        config["data"]["n_jobs"],
+        ids=arxiv_papers
+    )
+
+    print(res)
+
+    # multi_file_query returns a list of dicts. Merge it to a single dict. Note that a single paper can have citations in multiple
+    # res files so the dictionaries needs to be "deep" merged
+    embedding_papers = {}
+    for d in tqdm(res, "merging embedding files"):
+        embedding_papers.update(d)
+
+    print(f"Saving to {embedding_papers_path}")
+    with open(embedding_papers_path, 'w') as f:
+        json.dump(embedding_papers, f, indent=4)
+
+
+
+def _process_references_inner(path: str, citing_ids: list):
+    """
+A helper function to process a single SemS citations chunk file. Should only be called through process_references
+return a list of pairs <cited id, citing id>. Citing id is in the set of `citing_ids`
+
+Arguments:
+    path: the file to load and process
+    citing_ids: a list paper corpus ids
+"""
+    # _process_references_inner could be called in parallel so it's important to copy the ids list to avoid locks
+    citing_ids = set([int(id) for id in citing_ids])
+    cited_citing_pairs = []
+    with gzip.open(path, "rt", encoding="UTF-8") as fin:
+        for l in fin:
+            j = json.loads(l)
+            if j["citingcorpusid"] is None or j["citedcorpusid"] is None:
+                continue
+            if j["citingcorpusid"] in citing_ids:
+                cited_citing_pairs.append((int(j["citedcorpusid"]), int(j["citingcorpusid"])))
+    return cited_citing_pairs
+
+def process_references(config: dict):
+    """
+    Using the list of corpus ids all the unified papers (author and Arxiv) we query the `citations` table to get corpus ids for all
+    referenced papers. This includes all referenced papers, disregarding publication year.
+    Once the unified papers are updated with references, the file saving unified papers without references is removed.
+    """
+    print("\nLoading Reference info from Semantic Scholar for all unified papers")
+
+    output_path = papers_path(config)
+    if os.path.exists(output_path):
+        print(f"All Papers with references exists at {output_path} - Skipping")
+        return
+    
+    # load the unified papers - the papers are still missing their references
+    unified_papers_path = os.path.join(tmp_data_dir(config), "unified_papers_no_refs.json")
+    unified_papers = json.load(open(unified_papers_path))
+    
+    paper_ids = [int(id) for id in unified_papers.keys()]
+
+    res = multi_file_query(
+        os.path.join(config["data"]["semantic_scholar_path"], "citations", "*.gz"),
+        _process_references_inner,
+        config["data"]["n_jobs"],
+        citing_ids=paper_ids
+    )
+
+    # multi_file_query returns a list of dicts. Merge it to a single dict. Note that a single paper can have references in multiple
+    # res files so the dictionaries needs to be "deep" merged
+    for cited_citing_pairs in tqdm(res, "merging files"):
+        for cited, citing in cited_citing_pairs:
+            # add references to the unified papers
+            if 'references' not in unified_papers[str(citing)]:
+                unified_papers[str(citing)]["references"] = [cited]
+            else:
+                unified_papers[str(citing)]["references"].append(cited)
+
+    print(f"Saving to {output_path}")
+    with open(output_path, 'w') as f:
+        json.dump(unified_papers, f, indent=4)
+
+    # NOTE: Is this a good idea to remove? It seems redundant to keep the unified papers without references
+    os.remove(unified_papers_path)
+
+
+def _process_citations_inner(path: str, cited_ids: list):
+    """
+A helper function to process a single SemS citations chunk file. Should only be called through process_citations
+return a list of pairs <cited id, citing id>. Cited id is in the set of `cited_ids`
+
+Arguments:
+    path: the file to load and process
+    cited_ids: a list paper corpus ids
+"""
+    # _process_citations_inner could be called in parallel so it's important to copy the ids list to avoid locks
+    cited_ids = set([int(id) for id in cited_ids])
+    cited_citing_pairs = []
+    with gzip.open(path, "rt", encoding="UTF-8") as fin:
+        for l in fin:
+            j = json.loads(l)
+            if j["citingcorpusid"] is None or j["citedcorpusid"] is None:
+                continue
+            if j["citedcorpusid"] in cited_ids:
+                cited_citing_pairs.append((int(j["citedcorpusid"]), int(j["citingcorpusid"])))
+    return cited_citing_pairs
+
+
+def process_citations(config: dict):
+    """
+Using the list of corpus ids of the Arxiv papers we query the `citations` table to get corpus ids for all
+citing papers. This includes all citing papers, disregarding publication year
+"""
+    print("\nLoading citation info from Semantic Scholar")
+
+    citing_papers_path = os.path.join(tmp_data_dir(config), "citing_papers.json")
+    if os.path.exists(citing_papers_path):
+        print(f"{citing_papers_path} exists - Skipping")
+        return
+    
+    paper_info = json.load(open(os.path.join(tmp_data_dir(config), "paper_info.json")))
+    # corpus ids for arxiv papers
+    arxiv_papers = [int(id) for id in paper_info.keys()]
+
+    res = multi_file_query(
+        os.path.join(config["data"]["semantic_scholar_path"], "citations", "*.gz"),
+        _process_citations_inner,
+        config["data"]["n_jobs"],
+        cited_ids=arxiv_papers
+    )
+
+    # multi_file_query returns a list of dicts. Merge it to a single dict. Note that a single paper can have citations in multiple
+    # res files so the dictionaries needs to be "deep" merged
+    citing_papers = defaultdict(lambda: [])
+    for cited_citing_pairs in tqdm(res, "merging files"):
+        for cited, citing in cited_citing_pairs:
+            citing_papers[cited].append(citing)
+
+    print(f"Saving to {citing_papers_path}")
+    with open(citing_papers_path, 'w') as f:
+        json.dump(citing_papers, f, indent=4)
+
+
+def _process_citing_papers_inner(path: str, arxiv_papers: dict, citation_years: int):
+    """
+A helper function to process a single SemS papers chunk file. Should only be called through process_citing_papers.
+Go over all papers in the `path` file. If the paper is a citing paper, and the publication year is in the 
+`citation_years` years period following the arxiv paper publication (citing_paper_year < arxiv_paper_year + citation_years)
+then load this paper and it's info into the dataset. If a paper cites several papers from Arxiv than it is included 
+if it's valid for any of them
+"""
+    # paper_ids is a help dict with the goal of quickly checking if the paper is a citing paper and getting the 
+    # publication year of all the arxiv paper cited
+    paper_ids = {}
+    for paper in arxiv_papers.values():
+        arxiv_year = int(paper["year"])
+        for id in paper["citing_papers"]:
+            if id not in paper_ids:
+                paper_ids[id] = []
+            paper_ids[id].append(arxiv_year)
+
+    papers = {}
+    with gzip.open(path, "rt", encoding="UTF-8") as fin:
+        for l in fin:
+            j = json.loads(l)
+            if j["corpusid"] not in paper_ids or j["year"] is None:
+                # If the paper is not a citing paper - ignore it
+                continue
+            citing_paper_year = int(j["year"])
+            # Go over all arxiv papers cited and check if the publication period is good
+            # for any of them. If it is good for at least one, this is a valid citing paper
+            is_citing = False
+            for arxiv_paper_year in paper_ids[j["corpusid"]]:
+                if citing_paper_year < arxiv_paper_year + citation_years:
+                    is_citing = True
+                    break
+            if not is_citing:
+                continue
+            processed_paper = _process_paper_data(j, allow_none_year=False)
+            if processed_paper is None:
+                continue
+            papers[j["corpusid"]] = processed_paper
+    return papers
+
+
+def process_citing_papers(config: dict):
+    """
+We are interested only in papers which cited Arxiv within `citation_years` of the Arxiv paper publication date.
+This filtering is done here by quering the `papers` table along with loading the info for all valid citing papers.
+If a paper cites several papers from Arxiv than it is included if it's valid for any of them
+"""
+    print("\nLoading citing papers info from Semantic Scholar")
+    output_path = os.path.join(tmp_data_dir(config), "citing_paper_info.json")
+    if os.path.exists(output_path):
+        print(f"{output_path} exists - Skipping")
+        return
+    # Load the info of all arxiv papers into the arxiv_papers dict. Specifically we need the publication year and the list
+    # of citing papers
+    paper_info = json.load(open(os.path.join(tmp_data_dir(config), "paper_info.json")))
+    citing_papers = json.load(open(os.path.join(tmp_data_dir(config), "citing_papers.json")))
+    arxiv_papers = {}
+    for paper_id, citing_ps in citing_papers.items():
+        arxiv_papers[paper_id] = {
+            "year": paper_info[paper_id]["year"],
+            "citing_papers": citing_ps
+        }
+
+    dict_list = multi_file_query(
+        os.path.join(config["data"]["semantic_scholar_path"], "papers", "*.gz"),
+        _process_citing_papers_inner,
+        config["data"]["n_jobs"],
+        arxiv_papers=arxiv_papers,
+        citation_years=config["data"]["citation_years"]
+    )
+
+    # multi_file_query returns a list of dicts. Merge it to a single dict
+    arxiv_papers = {}
+    for d in tqdm(dict_list, "merging files"):
+        arxiv_papers.update(d)
+
+    print(f"Saving to {output_path}")
+    with open(output_path, 'w') as f:
+        json.dump(arxiv_papers, f, indent=4)
+
+def _process_embedding_papers_inner(path: str, cited_ids: list):
+    """
+A helper function to process a single SemS papers chunk file. Should only be called through process_papers. Go
+over all papers in the file and returns the info of all papers with id in `ids`
+
+Arguments:
+    path: the file to load and process
+    ids: a list of strings/integers specifying which papers to load
+    id_type: either CorpusId or ArXiv
+"""
+    # _load_papers_inner could be called in parallel so it's important to copy the inputs to avoid locks
+    ids = set([str(id) for id in cited_ids])
+    ids = copy.deepcopy(ids)
+    paper_embeddings = {}
+    with gzip.open(path, "rt", encoding="UTF-8") as fin:
+        for l in fin:
+            j = json.loads(l)
+            if j["corpusid"] not in ids:
+                # If the paper id is not in the set of required ids - ignore the paper
+                continue
+            paper_embeddings[j["corpusid"]] = j["vector"]
+    return paper_embeddings
+
+def process_embedding(config: dict):
+    """
+Using the list of corpus ids of the Arxiv papers we query the `embedding` table to get spector2 embedding for each paper. 
+This includes all papers, disregarding publication year
+"""
+    print("\nLoading embedding info from Semantic Scholar")
+
+    embedding_papers_path = os.path.join(tmp_data_dir(config), "papers_embedding.json")
+    if os.path.exists(embedding_papers_path):
+        print(f"{embedding_papers_path} exists - Skipping")
+        return
+    
+    paper_info = json.load(open(os.path.join(tmp_data_dir(config), "paper_info.json")))
+    # corpus ids for arxiv papers
+    arxiv_papers = [int(id) for id in paper_info.keys()]
+
+    res = multi_file_query(
+        os.path.join(config["data"]["semantic_scholar_path"], "embeddings-specter_v2", "*.gz"),
+        _process_embedding_papers_inner,
+        config["data"]["n_jobs"],
+        cited_ids=arxiv_papers
+    )
+
+    # multi_file_query returns a list of dicts. Merge it to a single dict. Note that a single paper can have citations in multiple
+    # res files so the dictionaries needs to be "deep" merged
+    embedding_papers = {}
+    for d in tqdm(res, "merging files"):
+        embedding_papers.update(d)
+
+    print(f"Saving to {embedding_papers_path}")
+    with open(embedding_papers_path, 'w') as f:
+        json.dump(embedding_papers, f, indent=4)
+
+
+
+def _load_all_papers(config: dict):
+    """
+This is a utility function that loads all papers from the different queries before the `unify_papers` stage.
+It should not be used after `unify_papers` was run
+"""
+    print("loading arxiv_papers")
+    arxiv_papers = json.load(open(os.path.join(tmp_data_dir(config), "paper_info.json")))
+    print("loading citing_papers")
+    citing_papers = json.load(open(os.path.join(tmp_data_dir(config), "citing_papers.json")))
+    print("loading citing_paper_info")
+    citing_paper_info = json.load(open(os.path.join(tmp_data_dir(config), "citing_paper_info.json")))
+    print("loading author_papers")
+    author_papers = json.load(open(os.path.join(tmp_data_dir(config), "author_papers.json")))
+    print("loading embeddings")
+    embeddings = json.load(open(os.path.join(tmp_data_dir(config), "papers_embedding.json")))
+
+    all_papers = {}
+    print("merging citing_paper_info")
+    all_papers.update(citing_paper_info)
+    print("merging author_papers")
+    all_papers.update(author_papers)
+    print("merging embeddings")
+    all_papers.update(embeddings)
+    for paper_id, paper in tqdm(arxiv_papers.items(), "merging arxiv papers"):
+        all_papers[paper_id] = paper
+
+    return all_papers, citing_papers
+
+
+def unify_papers(config: dict):
+    """
+This stage unifies all previous paper queries into a single table including all papers, citing papers ids and abstracts
+"""
+    print("\nUnifying paper data")
+    output_path = os.path.join(tmp_data_dir(config), "unified_papers_no_refs.json")
+    if os.path.exists(output_path):
+        print(f"{output_path} exists - Skipping")
+        return
+    
+    all_papers, citing_papers = _load_all_papers(config)
+    abstracts = json.load(open(os.path.join(tmp_data_dir(config), "abstracts.json")))
+
+    for paper_id, paper in tqdm(all_papers.items(), "adding citation data"):
+        if str(paper_id) in abstracts:
+            paper["abstract"] = abstracts[str(paper_id)]
+        if "arxiv_id" not in paper:
+            continue
+        paper["citing_papers"] = list(set(citing_papers[paper_id])) if paper_id in citing_papers else []
+
+    # Calculate some statistics
+    cntrs = {
+        "papers": 0,
+        "non-arxiv papers": 0,
+        "arxiv papers": 0,
+        "papers with citing_papers" : 0,
+        "papers with abstract" : 0
+    }
+    for paper in all_papers.values():
+        cntrs["papers"] += 1
+        cntrs["non-arxiv papers"] += "arxiv_id" not in paper
+        cntrs["arxiv papers"] += "arxiv_id" in paper
+        if "arxiv_id" in paper:
+            cntrs[f"papers with citing_papers"] += len(paper["citing_papers"]) > 0
+        cntrs[f"papers with abstract"] += "abstract" in paper
+    print(json.dumps(cntrs, indent=4))
+
+    print(f"Saving to {output_path}")
+    with open(output_path, 'w') as f:
+        json.dump(all_papers, f, indent=4)
+
+
+def _process_authors_inner(path: str, author_ids: list):
+    """
+A helper function to process a single SemS papers chunk file. Should only be called through process_authors.
+Go over all papers in the `path` file. If the paper was authored by one of the authors in author_ids, add this 
+paper to the publication set of the author and get the paper info
+
+Arguments:
+    path: the file to load and process
+    author_ids: a list of authorids
+
+Returns:
+    author_papers: dict. Keyed by author id, the items are lists of corpus ids containing for each author the
+        list of published papers
+    papers: dict. Keyed by paper id. Info for papers written by the authors in author_ids
+"""
+    # _process_authors_inner could be called in parallel so it's important to copy the ids list to avoid locks
+    author_ids = set([int(id) for id in author_ids])
+    author_papers = []
+    papers = {}
+    with gzip.open(path, "rt", encoding="UTF-8") as fin:
+        for l in fin:
+            j = json.loads(l)
+            if j["authors"] is None:
+                continue
+            paper_belong_to_author = False
+            for author in j["authors"]:
+                if author["authorId"] is None:
+                    continue
+                author_id = int(author["authorId"])
+                if author_id in author_ids:
+                    paper_belong_to_author = True
+                    author_papers.append((author_id, j["corpusid"]))
+            if paper_belong_to_author:
+                papers[int(j["corpusid"])] = _process_paper_data(j, allow_none_year=True)
+    return author_papers, papers
+
+
+def process_authors(config: dict):
+    """
+Get, for each author, it's list of publications and the info on each publication. This is done here by quering the `papers` table.
+Additionally, we filter out all authors with more than `max_author_papers` publications and the related papers. We believe that these
+result from errors in Semantic Scholar's name disambiguation logic
+"""
+    print("\nLoading citing authors info from Semantic Scholar")
+    authors_output_path = authors_path(config)
+    author_papers_path = os.path.join(tmp_data_dir(config), "author_papers.json")
+    if os.path.exists(authors_output_path):
+        print(f"{authors_output_path} exists - Skipping")
+        return
+    
+    # Get the ids of all authors of the citing papers
+    citing_papers = json.load(open(os.path.join(tmp_data_dir(config), "citing_paper_info.json")))
+    author_ids = []
+    for citing_paper in citing_papers.values():
+        author_ids += citing_paper["authors"]
+
+    res = multi_file_query(
+        os.path.join(config["data"]["semantic_scholar_path"], "papers", "*.gz"),
+        _process_authors_inner,
+        config["data"]["n_jobs"],
+        author_ids
+    )
+
+    # Res is a list of pairs <author_papers, papers>. An author could appear in two author_papers dicts so we need to merge
+    # the author dicts carefully
+    author_papers = defaultdict(lambda: [])
+    papers = {}
+    for author_papers_, papers_ in tqdm(res, "merging files"):
+        for author_id, corpus_id in author_papers_:
+            author_papers[author_id].append(corpus_id)
+        papers.update(papers_)
+
+    # Drop all authors with more than `max_author_papers` publications and the related papers. We believe that these
+    # result from errors in Semantic Scholar's name disambiguation logic
+    valid_authors = {}
+    valid_paper_ids = set()
+    for author, ps in author_papers.items():
+        ps = set(ps)
+        if len(ps) < config["data"]["max_author_papers"]:
+            valid_authors[author] = list(ps)
+            valid_paper_ids.union(ps)
+    print(f"valid authors: {len(valid_authors)} / {len(author_papers)}")
+    print(f"valid papers: {len(valid_paper_ids)} / {len(papers)}")
+    valid_papers = {id: papers[id] for id in valid_paper_ids}
+
+    for path, data in zip([authors_output_path, author_papers_path], [valid_authors, valid_papers]):
+        print(f"Saving to {path}")
+        with open(path, 'w') as f:
+            json.dump(data, f, indent=4)
+
+
+def _process_abstract_inner(path: str, paper_ids: list):
+    paper_ids = set([int(id) for id in paper_ids])
+
+    abstracts = {}
+    with gzip.open(path, "rt", encoding="UTF-8") as fin:
+        for l in fin:
+            j = json.loads(l)
+            if int(j["corpusid"]) not in paper_ids:
+                continue
+            abstracts[j["corpusid"]] = j["abstract"]
+    return abstracts
+
+
+def get_abstracts(config: dict):
+    """
+We query the `abstracts` table to get the abstracts of all papers: Arxiv papers, citing papers and papers written by a citing author
+"""
+    print("\nUnifying paper data")
+    output_path = os.path.join(tmp_data_dir(config), "abstracts.json")
+    if os.path.exists(output_path):
+        print(f"{output_path} exists - Skipping")
+        return
+    
+    all_papers, _ = _load_all_papers(config)
+    paper_ids = list(all_papers.keys())
+    
+    dict_list = multi_file_query(
+        os.path.join(config["data"]["semantic_scholar_path"], "abstracts", "*.gz"),
+        _process_abstract_inner,
+        config["data"]["n_jobs"],
+        paper_ids=paper_ids
+    )
+
+    abstracts = {}
+    for d in tqdm(dict_list, "merging files"):
+        abstracts.update(d)
+
+    print(f"Saving to {output_path}")
+    with open(output_path, 'w') as f:
+        json.dump(abstracts, f, indent=4)
+
+
+def kaggle_json_to_parquet(config: dict):
+    """
+Filter out all non-CS papers from kaggle dataset and randomly select a subset of `num_papers` papers as specified
+in the data config. Note that the paper ids used in this stage are Arxiv ids
+"""
+    if os.path.exists(kaggle_data_path(config)):
+        print("Kaggle data already converted to parquet - Skipping")
+        return
+    print("\nFiltering and converting Arxiv Kaggle data to Pandas")
+    with open(config["data"]["arxiv_json_path"]) as f:
+        kaggle_data = []
+        for l in tqdm(f.readlines(), "Parsing json"):
+            l = json.loads(l)
+            if "cs." in l["categories"]:
+                categories = l["categories"].split()
+                for c in categories:
+                    if c.startswith("cs"):
+                        l["categories"] = categories
+                        kaggle_data.append(l)
+                        break
+    kaggle_data = pd.DataFrame(kaggle_data)
+    print(f"Filtering relevant years (year < {config['data']['end_year']}) & (year >= {config['data']['start_year']})")
+    kaggle_data['update_date'] = pd.to_datetime(kaggle_data['update_date'])
+    kaggle_data['year_updated'] = kaggle_data['update_date'].dt.year
+    kaggle_data = kaggle_data[(kaggle_data["year_updated"] < config["data"]["end_year"]) & (kaggle_data["year_updated"] >= config["data"]["start_year"])]
+    if config["data"]["num_papers"] > 0:
+        # Use only num_papers. If num_papers is 0 - use all papers
+        kaggle_data = kaggle_data.sample(frac=1., random_state=0) # Suffle the papers
+        kaggle_data = kaggle_data[:config["data"]["num_papers"]]
+    os.makedirs(data_dir(config), exist_ok=True)
+    os.makedirs(tmp_data_dir(config), exist_ok=True)
+    kaggle_data.to_parquet(kaggle_data_path(config))
+    print(kaggle_data)
+
+
+def get_citing_authors(
+    citing_papers: list,
+    papers: dict,
+    paper_year: int,
+    citation_years: int
+):
+    """
+Get the set of all authors who cited the paper in the `citation_years` years that follow the paper's publication
+
+Arguments:
+    citing_papers: list of citating papers
+    papers: the year of the paper being cited
+    citation_years: hom many years after the paper publication to consider as citations
+"""
+    authors = set()
+    for citing_paper_id in citing_papers:
+        citing_paper_id = str(citing_paper_id)
+        try:
+            citing_paper = papers[citing_paper_id]
+            year = int(citing_paper["year"])
+            if year < paper_year + citation_years:
+                for author in citing_paper["authors"]:
+                    authors.add(author)
+        except (TypeError, KeyError):
+            # no data for citing_paper_id or year is null
+            continue
+    return list(authors)
+
+
+def generate_samples(config: dict):
+    """
+Generate three lists of samples that will be used for training, validation and evaluation. Each sample is a triplet: `<paper_id, author_id, label>`. The
+label can be true (the author cited the paper) or false.
+
+Positive samples - all cases in which an author cited a paper (in the alloted time)
+Negative samples - a random author who did not cite the paper. For each paper the number of negative samples generated is
+    set by config["data"]["num_negative"]
+
+The samples are split by paper id i.e. all the samples of a paper will be placed in the same data fold. The test set could be either the year 2020, or
+a random set of papers. See config["data"]["test_is_2020"]
+"""
+    print("\nGenerating train, validation and test folds")
+    if os.path.exists(os.path.join(data_dir(config), "train.csv")):
+        print(f"{os.path.join(data_dir(config), 'train.csv')} exists - Skipping")
+        return
+    rng = np.random.default_rng(seed=42)
+    print("Loading papers")
+    papers = json.load(open(papers_path(config)))
+    print("Loading authors")
+    authors = json.load(open(authors_path(config)))
+    max_author_papers = config["data"]["max_author_papers"]
+    valid_authors = set([int(key) for key, value in authors.items() if value is not None and len(value) < max_author_papers])
+    print(f"Removed {len(authors) - len(valid_authors)} authors with more than {max_author_papers} papers")
+    print(f"Valid authors: {len(valid_authors)} / {len(authors)}")
+
+    # Create the list of samples
+    invalid_citing_authors = set()
+    num_null_papers = 0
+    samples = []
+
+    # Positive samples - all authors who cited the paper
+    for paper_id, paper in tqdm(papers.items(), "Generating positive samples"):
+        if "arxiv_id" not in paper:
+            continue
+        citing_authors = get_citing_authors(paper["citing_papers"], papers, paper["year"], config["data"]["citation_years"])
+        for citing_author in citing_authors:
+            citing_author = int(citing_author)
+            if citing_author not in valid_authors:
+                invalid_citing_authors.add(citing_author)
+                continue
+            samples.append(
+                {
+                    "paper": paper_id,
+                    "year": paper["year"],
+                    "author": citing_author,
+                    "label": True
+                }
+            )
+
+    # Negative samples - a random citing author
+    # There's a very small chance that this author did cite the paper but what can you do...
+    citing_authors = list(set([s["author"] for s in samples]))
+    cited_papers = list(set([s["paper"] for s in samples]))
+    for paper_id in tqdm(cited_papers, "Generating negative samples"):
+        paper = papers[paper_id]
+        for author_idx in rng.integers(low=0, high=len(citing_authors), size=config["data"]["num_negative"]):
+            samples.append(
+                {
+                    "paper": paper_id,
+                    "year": paper["year"],
+                    "author": citing_authors[author_idx],
+                    "label": False
+                }
+            )
+
+    samples = pd.DataFrame.from_records(samples)
+    print("sample", samples)
+    
+    # Split the list of samples to train, validation and test folds
+    if config["data"]["test_is_2020"]:
+        # Test set is the year 2020
+        test = samples[samples["year"] == 2020]
+        validation = samples[(samples["year"] >= 2019) & (samples["year"] < 2020)]
+        train = samples[samples["year"] < 2019]
+    else:
+        # Test set is randomly selected from all years
+        train_validation_samples, test = split_by_paper(samples, test_size=0.2)
+        train, validation = split_by_paper(train_validation_samples, test_size=0.2)
+    for d, name in [(train, "train"), (validation, "validation"), (test, "test")]:
+        print(f"{name}:", len(d))
+        d = d.drop("year", axis=1)
+        d.to_csv(os.path.join(data_dir(config), f"{name}.csv"), index=False)
+    print("Invalid citing authors:", len(invalid_citing_authors))
+    print("num_null_papers:", num_null_papers)
+
+
+def generate_ranking_sample(config: dict):
+    """
+Generate the data sample used for ranking. These are all papers in the test fold and all authors who 
+interacted with at least one paper in the test fold
+"""
+    print("\nGenerating ranking fold")
+    output_path = os.path.join(data_dir(config), "ranking.json")
+    if os.path.exists(output_path):
+        print(f"{output_path} exists - Skipping")
+        return
+    test_papers = sorted(pd.read_csv(os.path.join(data_dir(config), "test.csv"))["paper"].unique().tolist())
+    print(f"#test papers {len(test_papers)}")
+    print("loading", papers_path(config))
+    with open(papers_path(config)) as f:
+        papers = json.load(f)
+    print("loading", authors_path(config))
+    with open(authors_path(config)) as f:
+        authors = json.load(f)
+    valid_authors = set([int(key) for key, value in authors.items() if value is not None])
+    
+    test_authors = set()
+    positive_pairs = []
+    for paper_id in test_papers:  # Go over all papers
+        paper_id = str(paper_id)
+        if paper_id not in papers or papers[paper_id] is None:
+            continue
+        citing_papers = papers[paper_id]["citing_papers"]
+        for citing_paper in citing_papers:
+            citing_paper = str(citing_paper)
+            if citing_paper not in papers or papers[citing_paper] is None:
+                continue
+            for author in papers[citing_paper]["authors"]:
+                if author not in valid_authors:
+                    continue
+                positive_pairs.append((int(paper_id), int(author)))
+                test_authors.add(author)
+    test_authors = sorted(list(test_authors.intersection(valid_authors)))
+
+    print(f"#ranking papers: {len(test_papers)}")
+    print(f"#ranking authors: {len(test_authors)}")
+    print(f"#positive pairs: {len(positive_pairs)}")
+    ranking_data = {
+        "papers": test_papers,
+        "authors": test_authors,
+        "pairs": positive_pairs
+    }
+    print(f"Saving to {output_path}")
+    with open(output_path, 'w') as f:
+        json.dump(ranking_data, f, indent=4)
+
+
+def split_by_paper(
+    df: pd.DataFrame,
+    test_size: float,
+    random_state: int = 42
+):
+    """
+Split a Pandas DataFrame into two parts. The size of the parts are (1 - test_size) * number_of_samples and test_size * number_of_samples.
+It is assumed that the dataframe includes a "paper" column containing a paper id. There could be many samples with the same paper id. The
+data is split so if a paper id exists in one split, it would not be put in the other. This is achieved by first splitting the paper ids
+and then placing the samples according to the paper id.
+
+Arguments:
+    df: Pandas DataFrame to be split. Must include "year" and "paper" columns.
+    test_size: The size of the second fold. 0 < test_size < 1
+    random_state: int
+"""
+    papers = df.groupby("paper").agg({"year": {"first"}})
+    papers_train, papers_test = train_test_split(papers, test_size=test_size, random_state=random_state)
+    df_train = df[df["paper"].isin(papers_train.index)]
+    df_test = df[df["paper"].isin(papers_test.index)]
+    assert len(df_train) + len(df_test) == len(df)
+    return df_train, df_test